use crate::aux_schema::{BundleMismatchType, ReceiptMismatchInfo};
use crate::fraud_proof::{find_trace_mismatch, FraudProofGenerator};
use crate::utils::{DomainBlockImportNotification, DomainImportNotificationSinks};
use crate::ExecutionReceiptFor;
use codec::{Decode, Encode};
use domain_block_builder::{BlockBuilder, BuiltBlock, RecordProof};
use domain_block_preprocessor::inherents::get_inherent_data;
use domain_block_preprocessor::PreprocessResult;
use domain_runtime_primitives::DomainCoreApi;
use sc_client_api::{AuxStore, BlockBackend, Finalizer, ProofProvider};
use sc_consensus::{
    BlockImportParams, ForkChoiceStrategy, ImportResult, SharedBlockImport, StateAction,
    StorageChanges,
};
use sc_transaction_pool_api::OffchainTransactionPoolFactory;
use sp_api::{ApiExt, NumberFor, ProvideRuntimeApi};
use sp_blockchain::{HashAndNumber, HeaderBackend, HeaderMetadata};
use sp_consensus::{BlockOrigin, SyncOracle};
use sp_core::traits::CodeExecutor;
use sp_core::H256;
use sp_domains::merkle_tree::MerkleTree;
use sp_domains::{BundleValidity, DomainId, DomainsApi, ExecutionReceipt, HeaderHashingFor};
use sp_domains_fraud_proof::fraud_proof::{FraudProof, ValidBundleProof};
use sp_domains_fraud_proof::FraudProofApi;
use sp_runtime::traits::{Block as BlockT, Header as HeaderT, One, Zero};
use sp_runtime::Digest;
use std::cmp::Ordering;
use std::collections::VecDeque;
use std::sync::Arc;

struct DomainBlockBuildResult<Block>
where
    Block: BlockT,
{
    header_number: NumberFor<Block>,
    header_hash: Block::Hash,
    state_root: Block::Hash,
    extrinsics_root: Block::Hash,
}

pub(crate) struct DomainBlockResult<Block, CBlock>
where
    Block: BlockT,
    CBlock: BlockT,
{
    pub header_hash: Block::Hash,
    pub header_number: NumberFor<Block>,
    pub execution_receipt: ExecutionReceiptFor<Block, CBlock>,
}

/// An abstracted domain block processor.
pub(crate) struct DomainBlockProcessor<Block, CBlock, Client, CClient, Backend>
where
    Block: BlockT,
    CBlock: BlockT,
{
    pub(crate) domain_id: DomainId,
    pub(crate) domain_created_at: NumberFor<CBlock>,
    pub(crate) client: Arc<Client>,
    pub(crate) consensus_client: Arc<CClient>,
    pub(crate) backend: Arc<Backend>,
    pub(crate) domain_confirmation_depth: NumberFor<Block>,
    pub(crate) block_import: SharedBlockImport<Block>,
    pub(crate) import_notification_sinks: DomainImportNotificationSinks<Block, CBlock>,
}

impl<Block, CBlock, Client, CClient, Backend> Clone
    for DomainBlockProcessor<Block, CBlock, Client, CClient, Backend>
where
    Block: BlockT,
    CBlock: BlockT,
{
    fn clone(&self) -> Self {
        Self {
            domain_id: self.domain_id,
            domain_created_at: self.domain_created_at,
            client: self.client.clone(),
            consensus_client: self.consensus_client.clone(),
            backend: self.backend.clone(),
            domain_confirmation_depth: self.domain_confirmation_depth,
            block_import: self.block_import.clone(),
            import_notification_sinks: self.import_notification_sinks.clone(),
        }
    }
}

/// A list of consensus blocks waiting to be processed by operator on each imported consensus block
/// notification.
///
/// Usually, each new domain block is built on top of the current best domain block, with the block
/// content extracted from the incoming consensus block. However, an incoming imported consensus block
/// notification can also imply multiple pending consensus blocks in case of the consensus chain re-org.
#[derive(Debug)]
pub(crate) struct PendingConsensusBlocks<Block: BlockT, CBlock: BlockT> {
    /// Base block used to build new domain blocks derived from the consensus blocks below.
    pub initial_parent: (Block::Hash, NumberFor<Block>),
    /// Pending consensus blocks that need to be processed sequentially.
    pub consensus_imports: Vec<HashAndNumber<CBlock>>,
}

impl<Block, CBlock, Client, CClient, Backend>
    DomainBlockProcessor<Block, CBlock, Client, CClient, Backend>
where
    Block: BlockT,
    CBlock: BlockT,
    NumberFor<CBlock>: Into<NumberFor<Block>>,
    Client: HeaderBackend<Block>
        + BlockBackend<Block>
        + AuxStore
        + ProvideRuntimeApi<Block>
        + Finalizer<Block, Backend>
        + 'static,
    Client::Api:
        DomainCoreApi<Block> + sp_block_builder::BlockBuilder<Block> + sp_api::ApiExt<Block>,
    CClient: HeaderBackend<CBlock>
        + HeaderMetadata<CBlock, Error = sp_blockchain::Error>
        + BlockBackend<CBlock>
        + ProvideRuntimeApi<CBlock>
        + 'static,
    CClient::Api: DomainsApi<CBlock, Block::Header> + 'static,
    Backend: sc_client_api::Backend<Block> + 'static,
{
    /// Returns a list of consensus blocks waiting to be processed if any.
    ///
    /// It's possible to have multiple pending consensus blocks that need to be processed in case
    /// the consensus chain re-org occurs.
    pub(crate) fn pending_imported_consensus_blocks(
        &self,
        consensus_block_hash: CBlock::Hash,
        consensus_block_number: NumberFor<CBlock>,
    ) -> sp_blockchain::Result<Option<PendingConsensusBlocks<Block, CBlock>>> {
        match consensus_block_number.cmp(&(self.domain_created_at + One::one())) {
            // Consensus block at `domain_created_at + 1` is the first block that possibly contains
            // bundle, thus we can safely skip any consensus block that is smaller than this block.
            Ordering::Less => return Ok(None),
            // For consensus block at `domain_created_at + 1` use the genesis domain block as the
            // initial parent block directly to avoid further processing.
            Ordering::Equal => {
                return Ok(Some(PendingConsensusBlocks {
                    initial_parent: (self.client.info().genesis_hash, Zero::zero()),
                    consensus_imports: vec![HashAndNumber {
                        hash: consensus_block_hash,
                        number: consensus_block_number,
                    }],
                }));
            }
            // For consensus block > `domain_created_at + 1`, there is potential existing fork
            // thus we need to handle it carefully as following.
            Ordering::Greater => {}
        }

        let best_hash = self.client.info().best_hash;
        let best_number = self.client.info().best_number;

        // When there are empty consensus blocks multiple consensus block could map to the same
        // domain block, thus use `latest_consensus_block_hash_for` to find the latest consensus
        // block that map to the best domain block.
        let consensus_block_hash_for_best_domain_hash =
            match crate::aux_schema::latest_consensus_block_hash_for(&*self.backend, &best_hash)? {
                // If the auxiliary storage is empty and the best domain block is the genesis block
                // this consensus block could be the first block being processed thus just use the
                // consensus block at `domain_created_at` directly, otherwise the auxiliary storage
                // is expected to be non-empty thus return an error.
                //
                // NOTE: it is important to check the auxiliary storage first before checking if it
                // is the genesis block otherwise we may repeatedly processing the empty consensus
                // block, see https://github.com/subspace/subspace/issues/1763 for more detail.
                None if best_number.is_zero() => self
                    .consensus_client
                    .hash(self.domain_created_at)?
                    .ok_or_else(|| {
                        sp_blockchain::Error::Backend(format!(
                            "Consensus hash for block #{} not found",
                            self.domain_created_at
                        ))
                    })?,
                None => {
                    return Err(sp_blockchain::Error::Backend(format!(
                        "Consensus hash for domain hash #{best_number},{best_hash} not found"
                    )));
                }
                Some(b) => b,
            };

        let consensus_from = consensus_block_hash_for_best_domain_hash;
        let consensus_to = consensus_block_hash;

        if consensus_from == consensus_to {
            tracing::debug!("Consensus block {consensus_block_hash:?} has already been processed");
            return Ok(None);
        }

        let route =
            sp_blockchain::tree_route(&*self.consensus_client, consensus_from, consensus_to)?;

        let retracted = route.retracted();
        let enacted = route.enacted();

        tracing::trace!(
            ?retracted,
            ?enacted,
            common_block = ?route.common_block(),
            "Calculating PendingConsensusBlocks on #{best_number},{best_hash:?}"
        );

        match (retracted.is_empty(), enacted.is_empty()) {
            (true, false) => {
                // New tip, A -> B
                Ok(Some(PendingConsensusBlocks {
                    initial_parent: (best_hash, best_number),
                    consensus_imports: enacted.to_vec(),
                }))
            }
            (false, true) => {
                tracing::debug!("Consensus blocks {retracted:?} have been already processed");
                Ok(None)
            }
            (true, true) => {
                unreachable!(
                    "Tree route is not empty as `consensus_from` and `consensus_to` in tree_route() \
                    are checked above to be not the same; qed",
                );
            }
            (false, false) => {
                let (common_block_number, common_block_hash) =
                    (route.common_block().number, route.common_block().hash);

                // The `common_block` is smaller than the consensus block that the domain was created at, thus
                // we can safely skip any consensus block that is smaller than `domain_created_at` and start at
                // the consensus block `domain_created_at + 1`, which the first block that possibly contains bundle,
                // and use the genesis domain block as the initial parent block.
                if common_block_number <= self.domain_created_at {
                    let consensus_imports = enacted
                        .iter()
                        .skip_while(|block| block.number <= self.domain_created_at)
                        .cloned()
                        .collect();
                    return Ok(Some(PendingConsensusBlocks {
                        initial_parent: (self.client.info().genesis_hash, Zero::zero()),
                        consensus_imports,
                    }));
                }

                // Get the domain block that is derived from the common consensus block and use it as
                // the initial domain parent block
                let domain_block_hash: Block::Hash = crate::aux_schema::best_domain_hash_for(
                    &*self.client,
                    &common_block_hash,
                )?
                    .ok_or_else(
                        || {
                            sp_blockchain::Error::Backend(format!(
                                "Hash of domain block derived from consensus block #{common_block_number},{common_block_hash} not found"
                            ))
                        },
                    )?;
                let parent_header = self.client.header(domain_block_hash)?.ok_or_else(|| {
                    sp_blockchain::Error::Backend(format!(
                        "Domain block header for #{domain_block_hash:?} not found",
                    ))
                })?;

                Ok(Some(PendingConsensusBlocks {
                    initial_parent: (parent_header.hash(), *parent_header.number()),
                    consensus_imports: enacted.to_vec(),
                }))
            }
        }
    }

    pub(crate) async fn process_domain_block(
        &self,
        (consensus_block_hash, consensus_block_number): (CBlock::Hash, NumberFor<CBlock>),
        (parent_hash, parent_number): (Block::Hash, NumberFor<Block>),
        preprocess_result: PreprocessResult<Block>,
        inherent_digests: Digest,
    ) -> Result<DomainBlockResult<Block, CBlock>, sp_blockchain::Error> {
        let PreprocessResult {
            extrinsics,
            bundles,
        } = preprocess_result;

        // Although the domain block intuitively ought to use the same fork choice
        // from the corresponding consensus block, it's fine to forcibly always use
        // the longest chain for simplicity as we manually build the domain branches
        // by following the consensus chain branches. Due to the possibility of domain
        // branch transitioning to a lower fork caused by the change that a consensus block
        // can possibility produce no domain block, it's important to note that now we
        // need to ensure the consensus block built from the latest consensus block is the
        // new best domain block after processing each imported consensus block.
        let fork_choice = ForkChoiceStrategy::LongestChain;
        let inherent_data = get_inherent_data::<_, _, Block>(
            self.consensus_client.clone(),
            consensus_block_hash,
            parent_hash,
            self.domain_id,
        )
        .await?;

        let DomainBlockBuildResult {
            extrinsics_root,
            state_root,
            header_number,
            header_hash,
        } = self
            .build_and_import_block(
                parent_hash,
                parent_number,
                extrinsics,
                fork_choice,
                inherent_digests,
                inherent_data,
            )
            .await?;

        tracing::debug!(
            "Built new domain block #{header_number},{header_hash} from \
            consensus block #{consensus_block_number},{consensus_block_hash} \
            on top of parent domain block #{parent_number},{parent_hash}"
        );

        // if let Some(to_finalize_block_number) =
        //     header_number.checked_sub(&self.domain_confirmation_depth)
        // {
        //     if to_finalize_block_number > self.client.info().finalized_number {
        //         let to_finalize_block_hash =
        //             self.client.hash(to_finalize_block_number)?.ok_or_else(|| {
        //                 sp_blockchain::Error::Backend(format!(
        //                     "Header for #{to_finalize_block_number} not found"
        //                 ))
        //             })?;
        //         self.client
        //             .finalize_block(to_finalize_block_hash, None, true)?;
        //         tracing::debug!("Successfully finalized block: #{to_finalize_block_number},{to_finalize_block_hash}");
        //     }
        // }

        let mut roots = self.client.runtime_api().intermediate_roots(header_hash)?;

        let encoded_state_root = state_root
            .encode()
            .try_into()
            .expect("State root uses the same Block hash type which must fit into [u8; 32]; qed");

        roots.push(encoded_state_root);

        let trace_root = MerkleTree::from_leaves(&roots).root().ok_or_else(|| {
            sp_blockchain::Error::Application(Box::from("Failed to get merkle root of trace"))
        })?;
        let trace: Vec<<Block as BlockT>::Hash> = roots
            .into_iter()
            .map(|r| {
                Block::Hash::decode(&mut r.as_slice())
                    .expect("Storage root uses the same Block hash type; qed")
            })
            .collect();

        tracing::trace!(
            ?trace,
            ?trace_root,
            "Trace root calculated for #{header_number},{header_hash}"
        );

        let parent_receipt = if parent_number.is_zero() {
            let genesis_hash = self.client.info().genesis_hash;
            let genesis_header = self.client.header(genesis_hash)?.ok_or_else(|| {
                sp_blockchain::Error::Backend(format!(
                    "Domain block header for #{genesis_hash:?} not found",
                ))
            })?;
            ExecutionReceipt::genesis(
                *genesis_header.state_root(),
                *genesis_header.extrinsics_root(),
                genesis_hash,
            )
        } else {
            crate::load_execution_receipt_by_domain_hash::<Block, CBlock, _>(
                &*self.client,
                parent_hash,
                parent_number,
            )?
        };

        // Get the accumulated transaction fee of all transactions included in the block
        // and used as the operator reward
        let total_rewards = self.client.runtime_api().block_rewards(header_hash)?;

        let execution_receipt = ExecutionReceipt {
            domain_block_number: header_number,
            domain_block_hash: header_hash,
            domain_block_extrinsic_root: extrinsics_root,
            parent_domain_block_receipt_hash: parent_receipt
                .hash::<HeaderHashingFor<Block::Header>>(),
            consensus_block_number,
            consensus_block_hash,
            inboxed_bundles: bundles,
            final_state_root: state_root,
            execution_trace: trace,
            execution_trace_root: sp_core::H256(trace_root),
            total_rewards,
        };

        Ok(DomainBlockResult {
            header_hash,
            header_number,
            execution_receipt,
        })
    }

    async fn build_and_import_block(
        &self,
        parent_hash: Block::Hash,
        parent_number: NumberFor<Block>,
        extrinsics: VecDeque<Block::Extrinsic>,
        fork_choice: ForkChoiceStrategy,
        inherent_digests: Digest,
        inherent_data: sp_inherents::InherentData,
    ) -> Result<DomainBlockBuildResult<Block>, sp_blockchain::Error> {
        let block_builder = BlockBuilder::new(
            &*self.client,
            parent_hash,
            parent_number,
            RecordProof::No,
            inherent_digests,
            &*self.backend,
            extrinsics,
            Some(inherent_data),
        )?;

        let BuiltBlock {
            block,
            storage_changes,
            proof: _,
        } = block_builder.build()?;

        let (header, body) = block.deconstruct();
        let state_root = *header.state_root();
        let extrinsics_root = *header.extrinsics_root();
        let header_hash = header.hash();
        let header_number = *header.number();

        let block_import_params = {
            let mut import_block = BlockImportParams::new(BlockOrigin::Own, header);
            import_block.body = Some(body);
            import_block.state_action =
                StateAction::ApplyChanges(StorageChanges::Changes(storage_changes));
            import_block.fork_choice = Some(fork_choice);
            import_block
        };
        self.import_domain_block(block_import_params).await?;

        Ok(DomainBlockBuildResult {
            header_hash,
            header_number,
            state_root,
            extrinsics_root,
        })
    }

    pub(crate) async fn import_domain_block(
        &self,
        block_import_params: BlockImportParams<Block>,
    ) -> Result<(), sp_blockchain::Error> {
        let (header_number, header_hash, parent_hash) = (
            *block_import_params.header.number(),
            block_import_params.header.hash(),
            *block_import_params.header.parent_hash(),
        );

        let import_result = (*self.block_import)
            .write()
            .await
            .import_block(block_import_params)
            .await?;

        match import_result {
            ImportResult::Imported(..) => {}
            ImportResult::AlreadyInChain => {
                tracing::debug!("Block #{header_number},{header_hash:?} is already in chain");
            }
            ImportResult::KnownBad => {
                return Err(sp_consensus::Error::ClientImport(format!(
                    "Bad block #{header_number}({header_hash:?})"
                ))
                .into());
            }
            ImportResult::UnknownParent => {
                return Err(sp_consensus::Error::ClientImport(format!(
                    "Block #{header_number}({header_hash:?}) has an unknown parent: {parent_hash:?}"
                ))
                .into());
            }
            ImportResult::MissingState => {
                return Err(sp_consensus::Error::ClientImport(format!(
                    "Parent state of block #{header_number}({header_hash:?}) is missing, parent: {parent_hash:?}"
                ))
                    .into());
            }
        }

        Ok(())
    }

    pub(crate) fn on_consensus_block_processed(
        &self,
        consensus_block_hash: CBlock::Hash,
        domain_block_result: Option<DomainBlockResult<Block, CBlock>>,
        head_receipt_number: NumberFor<Block>,
    ) -> sp_blockchain::Result<()> {
        let domain_hash = match domain_block_result {
            Some(DomainBlockResult {
                header_hash,
                header_number: _,
                execution_receipt,
            }) => {
                crate::aux_schema::write_execution_receipt::<_, Block, CBlock>(
                    &*self.client,
                    head_receipt_number,
                    &execution_receipt,
                )?;

                // Notify the imported domain block when the receipt processing is done.
                let domain_import_notification = DomainBlockImportNotification {
                    domain_block_hash: header_hash,
                    consensus_block_hash,
                };

                self.import_notification_sinks.lock().retain(|sink| {
                    sink.unbounded_send(domain_import_notification.clone())
                        .is_ok()
                });

                header_hash
            }
            None => {
                // No new domain block produced, thus this consensus block should map to the same
                // domain block as its parent block
                let consensus_header = self
                    .consensus_client
                    .header(consensus_block_hash)?
                    .ok_or_else(|| {
                        sp_blockchain::Error::Backend(format!(
                            "Header for consensus block {consensus_block_hash:?} not found"
                        ))
                    })?;
                if *consensus_header.number() > self.domain_created_at + One::one() {
                    let consensus_parent_hash = consensus_header.parent_hash();
                    crate::aux_schema::best_domain_hash_for(&*self.client, consensus_parent_hash)?
                        .ok_or_else(|| {
                        sp_blockchain::Error::Backend(format!(
                            "Domain hash for consensus block {consensus_parent_hash:?} not found",
                        ))
                    })?
                } else {
                    self.client.info().genesis_hash
                }
            }
        };

        crate::aux_schema::track_domain_hash_and_consensus_hash(
            &*self.client,
            domain_hash,
            consensus_block_hash,
        )?;

        Ok(())
    }
}

// Find the first mismatch of the `InboxedBundle` in the `ER::inboxed_bundles` list
pub(crate) fn find_inboxed_bundles_mismatch<Block, CBlock>(
    local_receipt: &ExecutionReceiptFor<Block, CBlock>,
    external_receipt: &ExecutionReceiptFor<Block, CBlock>,
) -> Result<Option<ReceiptMismatchInfo<CBlock::Hash>>, sp_blockchain::Error>
where
    Block: BlockT,
    CBlock: BlockT,
{
    if local_receipt.inboxed_bundles == external_receipt.inboxed_bundles {
        return Ok(None);
    }

    // The `bundles_extrinsics_roots` should be checked in the runtime when the consensus block is
    // constructed/imported thus the `external_receipt` must have the same `bundles_extrinsics_roots`
    //
    // NOTE: this also check `local_receipt.inboxed_bundles` and `external_receipt.inboxed_bundles`
    // have the same length
    if local_receipt.bundles_extrinsics_roots() != external_receipt.bundles_extrinsics_roots() {
        return Err(sp_blockchain::Error::Application(format!(
            "Found mismatch of `ER::bundles_extrinsics_roots`, this should not happen, local: {:?}, external: {:?}",
            local_receipt.bundles_extrinsics_roots(),
            external_receipt.bundles_extrinsics_roots(),
        ).into()));
    }

    // Get the first mismatch of `ER::inboxed_bundles`
    let (bundle_index, (local_bundle, external_bundle)) = local_receipt
        .inboxed_bundles
        .iter()
        .zip(external_receipt.inboxed_bundles.iter())
        .enumerate()
        .find(|(_, (local_bundle, external_bundle))| local_bundle != external_bundle)
        .expect(
            "The `local_receipt.inboxed_bundles` and `external_receipt.inboxed_bundles` are checked to have the \
            same length and being non-equal; qed",
        );

    // The `local_bundle` and `external_bundle` are checked to have the same `extrinsic_root`
    // thus they must being mismatch due to bundle validity
    let mismatch_type = match (local_bundle.bundle.clone(), external_bundle.bundle.clone()) {
        (
            BundleValidity::Invalid(local_invalid_type),
            BundleValidity::Invalid(external_invalid_type),
        ) => {
            match local_invalid_type
                .extrinsic_index()
                .cmp(&external_invalid_type.extrinsic_index())
            {
                // A bundle can contains multiple invalid extrinsics thus consider the first invalid extrinsic
                // as the mismatch.
                Ordering::Less => BundleMismatchType::TrueInvalid(local_invalid_type),
                Ordering::Greater => BundleMismatchType::FalseInvalid(external_invalid_type),
                // If both the `local_invalid_type` and `external_invalid_type` point to the same extrinsic,
                // the extrinsic can be considered as invalid due to multiple `invalid_type` (i.e. an extrinsic
                // can be `OutOfRangeTx` and `InvalidXDM` at the same time) thus use the checking order and
                // consider the first check as the mismatch.
                Ordering::Equal => match local_invalid_type.checking_order().cmp(&external_invalid_type.checking_order()) {
                    Ordering::Less => BundleMismatchType::TrueInvalid(local_invalid_type),
                    Ordering::Greater => BundleMismatchType::FalseInvalid(external_invalid_type),
                    Ordering::Equal => unreachable!(
                        "bundle validity must be different as the local/external bundle are checked to be different \
                        and they have the same `extrinsic_root`"
                    ),
                },
            }
        }
        (BundleValidity::Valid(_), BundleValidity::Valid(_)) => BundleMismatchType::Valid,
        (BundleValidity::Valid(_), BundleValidity::Invalid(invalid_type)) => {
            BundleMismatchType::FalseInvalid(invalid_type)
        }
        (BundleValidity::Invalid(invalid_type), BundleValidity::Valid(_)) => {
            BundleMismatchType::TrueInvalid(invalid_type)
        }
    };

    Ok(Some(ReceiptMismatchInfo::Bundles {
        mismatch_type,
        bundle_index: bundle_index as u32,
        consensus_block_hash: local_receipt.consensus_block_hash,
    }))
}

pub(crate) struct ReceiptsChecker<Block, Client, CBlock, CClient, Backend, E>
where
    CBlock: BlockT,
{
    pub(crate) domain_id: DomainId,
    pub(crate) client: Arc<Client>,
    pub(crate) consensus_client: Arc<CClient>,
    pub(crate) consensus_network_sync_oracle: Arc<dyn SyncOracle + Send + Sync>,
    pub(crate) fraud_proof_generator:
        FraudProofGenerator<Block, CBlock, Client, CClient, Backend, E>,
    pub(crate) consensus_offchain_tx_pool_factory: OffchainTransactionPoolFactory<CBlock>,
}

impl<Block, CBlock, Client, CClient, Backend, E> Clone
    for ReceiptsChecker<Block, Client, CBlock, CClient, Backend, E>
where
    Block: BlockT,
    CBlock: BlockT,
{
    fn clone(&self) -> Self {
        Self {
            domain_id: self.domain_id,
            client: self.client.clone(),
            consensus_client: self.consensus_client.clone(),
            consensus_network_sync_oracle: self.consensus_network_sync_oracle.clone(),
            fraud_proof_generator: self.fraud_proof_generator.clone(),
            consensus_offchain_tx_pool_factory: self.consensus_offchain_tx_pool_factory.clone(),
        }
    }
}

impl<Block, Client, CBlock, CClient, Backend, E>
    ReceiptsChecker<Block, Client, CBlock, CClient, Backend, E>
where
    Block: BlockT,
    Block::Hash: Into<H256>,
    CBlock: BlockT,
    NumberFor<CBlock>: Into<NumberFor<Block>>,
    Client: HeaderBackend<Block>
        + BlockBackend<Block>
        + ProofProvider<Block>
        + AuxStore
        + ProvideRuntimeApi<Block>
        + 'static,
    Client::Api:
        DomainCoreApi<Block> + sp_block_builder::BlockBuilder<Block> + sp_api::ApiExt<Block>,
    CClient: HeaderBackend<CBlock>
        + BlockBackend<CBlock>
        + ProofProvider<CBlock>
        + ProvideRuntimeApi<CBlock>
        + 'static,
    CClient::Api: DomainsApi<CBlock, Block::Header> + FraudProofApi<CBlock, Block::Header>,
    Backend: sc_client_api::Backend<Block> + 'static,
    E: CodeExecutor,
{
    pub(crate) fn check_state_transition(
        &self,
        consensus_block_hash: CBlock::Hash,
    ) -> sp_blockchain::Result<()> {
        let extrinsics = self
            .consensus_client
            .block_body(consensus_block_hash)?
            .ok_or_else(|| {
                sp_blockchain::Error::Backend(format!(
                    "Consensus block body for {consensus_block_hash} not found"
                ))
            })?;

        let receipts = self.consensus_client.runtime_api().extract_receipts(
            consensus_block_hash,
            self.domain_id,
            extrinsics.clone(),
        )?;

        let fraud_proofs = self.consensus_client.runtime_api().extract_fraud_proofs(
            consensus_block_hash,
            self.domain_id,
            extrinsics,
        )?;

        self.check_receipts(consensus_block_hash, receipts, fraud_proofs)?;

        Ok(())
    }

    pub(crate) async fn submit_fraud_proof(
        &self,
        consensus_block_hash: CBlock::Hash,
    ) -> sp_blockchain::Result<()> {
        if self.consensus_network_sync_oracle.is_major_syncing() {
            tracing::debug!(
                "Skip reporting unconfirmed bad receipt as the consensus node is still major syncing..."
            );
            return Ok(());
        }

        // Submit fraud proof for the first unconfirmed incorrect ER.
        let oldest_receipt_number = self
            .consensus_client
            .runtime_api()
            .oldest_receipt_number(consensus_block_hash, self.domain_id)?;
        crate::aux_schema::prune_expired_bad_receipts(&*self.client, oldest_receipt_number)?;

        if let Some(fraud_proof) = self
            .create_fraud_proof_for_first_unconfirmed_bad_receipt()
            .await?
        {
            let consensus_best_hash = self.consensus_client.info().best_hash;
            let mut runtime_api = self.consensus_client.runtime_api();
            // Register the offchain tx pool to be able to use it from the runtime.
            runtime_api.register_extension(
                self.consensus_offchain_tx_pool_factory
                    .offchain_transaction_pool(consensus_best_hash),
            );
            runtime_api.submit_fraud_proof_unsigned(consensus_best_hash, fraud_proof)?;
        }

        Ok(())
    }

    fn check_receipts(
        &self,
        consensus_block_hash: CBlock::Hash,
        receipts: Vec<ExecutionReceiptFor<Block, CBlock>>,
        fraud_proofs: Vec<FraudProof<NumberFor<CBlock>, CBlock::Hash, Block::Header>>,
    ) -> Result<(), sp_blockchain::Error> {
        let mut bad_receipts_to_write = vec![];

        for execution_receipt in receipts.iter() {
            // Skip check for genesis receipt as it is generated on the domain instantiation by
            // the consensus chain.
            if execution_receipt.domain_block_number.is_zero() {
                continue;
            }

            let consensus_block_hash = execution_receipt.consensus_block_hash;

            let local_receipt = crate::aux_schema::load_execution_receipt::<_, Block, CBlock>(
                &*self.client,
                consensus_block_hash,
            )?
            .ok_or(sp_blockchain::Error::Backend(format!(
                "Receipt for consensus block #{},{consensus_block_hash} not found",
                execution_receipt.consensus_block_number
            )))?;

            if let Some(receipt_mismatch_info) =
                find_inboxed_bundles_mismatch::<Block, CBlock>(&local_receipt, execution_receipt)?
            {
                bad_receipts_to_write.push((
                    execution_receipt.consensus_block_number,
                    execution_receipt.hash::<HeaderHashingFor<Block::Header>>(),
                    receipt_mismatch_info,
                ));

                continue;
            }

            if execution_receipt.domain_block_extrinsic_root
                != local_receipt.domain_block_extrinsic_root
            {
                bad_receipts_to_write.push((
                    execution_receipt.consensus_block_number,
                    execution_receipt.hash::<HeaderHashingFor<Block::Header>>(),
                    ReceiptMismatchInfo::DomainExtrinsicsRoot {
                        consensus_block_hash,
                    },
                ));
                continue;
            }

            if let Some(trace_mismatch_index) = find_trace_mismatch(
                &local_receipt.execution_trace,
                &execution_receipt.execution_trace,
            ) {
                bad_receipts_to_write.push((
                    execution_receipt.consensus_block_number,
                    execution_receipt.hash::<HeaderHashingFor<Block::Header>>(),
                    (trace_mismatch_index, consensus_block_hash).into(),
                ));
                continue;
            }

            if execution_receipt.total_rewards != local_receipt.total_rewards {
                bad_receipts_to_write.push((
                    execution_receipt.consensus_block_number,
                    execution_receipt.hash::<HeaderHashingFor<Block::Header>>(),
                    ReceiptMismatchInfo::TotalRewards {
                        consensus_block_hash,
                    },
                ));
            }

            if execution_receipt.domain_block_hash != local_receipt.domain_block_hash {
                bad_receipts_to_write.push((
                    execution_receipt.consensus_block_number,
                    execution_receipt.hash::<HeaderHashingFor<Block::Header>>(),
                    ReceiptMismatchInfo::DomainBlockHash {
                        consensus_block_hash,
                    },
                ));
            }
        }

        // Use the `consensus_parent_hash` to get the `bad_receipt` because fraud proof already pruned the bad
        // receipt in `consensus_block_hash`
        let consensus_parent_hash = {
            let header = self
                .consensus_client
                .header(consensus_block_hash)?
                .ok_or_else(|| {
                    sp_blockchain::Error::Backend(format!(
                        "Consensus block header for {consensus_block_hash} not found"
                    ))
                })?;
            *header.parent_hash()
        };
        let mut bad_receipts_to_delete = vec![];
        for fraud_proof in fraud_proofs {
<<<<<<< HEAD
            if let Some(bad_receipt_hash) = fraud_proof.targeted_bad_receipt_hash() {
                if let Some(bad_receipt) = self
                    .parent_chain
                    .execution_receipt(parent_chain_parent_hash, bad_receipt_hash)?
=======
            let bad_receipt_hash = fraud_proof.bad_receipt_hash();
            if let Some(bad_receipt) = self
                .consensus_client
                .runtime_api()
                .execution_receipt(consensus_parent_hash, bad_receipt_hash)?
            {
                // In order to not delete a receipt which was just inserted, accumulate the write&delete operations
                // in case the bad receipt and corresponding fraud proof are included in the same block.
                if let Some(index) = bad_receipts_to_write
                    .iter()
                    .map(|(_, receipt_hash, _)| receipt_hash)
                    .position(|v| *v == bad_receipt_hash)
>>>>>>> 9422744c
                {
                    // In order to not delete a receipt which was just inserted, accumulate the write&delete operations
                    // in case the bad receipt and corresponding fraud proof are included in the same block.
                    if let Some(index) = bad_receipts_to_write
                        .iter()
                        .map(|(_, receipt_hash, _)| receipt_hash)
                        .position(|v| *v == bad_receipt_hash)
                    {
                        bad_receipts_to_write.swap_remove(index);
                    } else {
                        bad_receipts_to_delete
                            .push((bad_receipt.consensus_block_number, bad_receipt_hash));
                    }
                }
            }
        }

        for (bad_receipt_number, bad_receipt_hash, mismatch_info) in bad_receipts_to_write {
            crate::aux_schema::write_bad_receipt::<_, CBlock, Block>(
                &*self.client,
                bad_receipt_number,
                bad_receipt_hash,
                mismatch_info,
            )?;
        }

        for (bad_receipt_number, bad_receipt_hash) in bad_receipts_to_delete {
            if let Err(e) = crate::aux_schema::delete_bad_receipt::<_, CBlock, Block>(
                &*self.client,
                bad_receipt_number,
                bad_receipt_hash,
            ) {
                tracing::error!(
                    error = ?e,
                    ?bad_receipt_number,
                    ?bad_receipt_hash,
                    "Failed to delete bad receipt"
                );
            }
        }

        Ok(())
    }

    async fn create_fraud_proof_for_first_unconfirmed_bad_receipt(
        &self,
    ) -> sp_blockchain::Result<Option<FraudProof<NumberFor<CBlock>, CBlock::Hash, Block::Header>>>
    {
        if let Some((bad_receipt_hash, mismatch_info)) =
            crate::aux_schema::find_first_unconfirmed_bad_receipt_info::<_, Block, CBlock, _>(
                &*self.client,
                |height| {
                    self.consensus_client.hash(height)?.ok_or_else(|| {
                        sp_blockchain::Error::Backend(format!(
                            "Consensus block hash for #{height} not found",
                        ))
                    })
                },
            )?
        {
            let consensus_block_hash = mismatch_info.consensus_hash();
            let local_receipt = crate::aux_schema::load_execution_receipt::<_, Block, CBlock>(
                &*self.client,
                consensus_block_hash,
            )?
            .ok_or_else(|| {
                sp_blockchain::Error::Backend(format!(
                    "Receipt for consensus block {consensus_block_hash} not found"
                ))
            })?;

            let fraud_proof = match mismatch_info {
                ReceiptMismatchInfo::Trace { trace_index, .. } => self
                    .fraud_proof_generator
                    .generate_invalid_state_transition_proof(
                        self.domain_id,
                        trace_index,
                        &local_receipt,
                        bad_receipt_hash,
                    )
                    .await
                    .map_err(|err| {
                        sp_blockchain::Error::Application(Box::from(format!(
                            "Failed to generate fraud proof: {err}"
                        )))
                    })?,
                ReceiptMismatchInfo::TotalRewards { .. } => self
                    .fraud_proof_generator
                    .generate_invalid_total_rewards_proof(
                        self.domain_id,
                        &local_receipt,
                        bad_receipt_hash,
                    )
                    .map_err(|err| {
                        sp_blockchain::Error::Application(Box::from(format!(
                            "Failed to generate invalid block rewards fraud proof: {err}"
                        )))
                    })?,
                ReceiptMismatchInfo::DomainBlockHash { .. } => self
                    .fraud_proof_generator
                    .generate_invalid_domain_block_hash_proof(
                        self.domain_id,
                        &local_receipt,
                        bad_receipt_hash,
                    )
                    .map_err(|err| {
                        sp_blockchain::Error::Application(Box::from(format!(
                            "Failed to generate invalid domain block hash fraud proof: {err}"
                        )))
                    })?,
                ReceiptMismatchInfo::Bundles {
                    mismatch_type,
                    bundle_index,
                    ..
                } => match mismatch_type {
                    BundleMismatchType::Valid => FraudProof::ValidBundle(ValidBundleProof {
                        domain_id: self.domain_id,
                        bad_receipt_hash,
                        bundle_index,
                    }),
                    _ => self
                        .fraud_proof_generator
                        .generate_invalid_bundle_field_proof(
                            self.domain_id,
                            &local_receipt,
                            mismatch_type,
                            bundle_index,
                            bad_receipt_hash,
                        )
                        .map_err(|err| {
                            sp_blockchain::Error::Application(Box::from(format!(
                                "Failed to generate invalid bundles field fraud proof: {err}"
                            )))
                        })?,
                },
                ReceiptMismatchInfo::DomainExtrinsicsRoot { .. } => self
                    .fraud_proof_generator
                    .generate_invalid_domain_extrinsics_root_proof(
                        self.domain_id,
                        &local_receipt,
                        bad_receipt_hash,
                    )
                    .map_err(|err| {
                        sp_blockchain::Error::Application(Box::from(format!(
                            "Failed to generate invalid domain extrinsics root fraud proof: {err}"
                        )))
                    })?,
            };

            return Ok(Some(fraud_proof));
        }

        Ok(None)
    }
}

#[cfg(test)]
mod tests {
    use super::*;
    use domain_test_service::evm_domain_test_runtime::Block;
    use sp_core::{sp_std, H256};
    use sp_domains::{ExecutionReceipt, InboxedBundle, InvalidBundleType};
    use subspace_test_runtime::Block as CBlock;

    fn create_test_execution_receipt(
        inboxed_bundles: Vec<InboxedBundle<<Block as BlockT>::Hash>>,
    ) -> ExecutionReceiptFor<Block, CBlock>
    where
        Block: BlockT,
        CBlock: BlockT,
    {
        ExecutionReceipt {
            domain_block_number: Zero::zero(),
            domain_block_hash: Default::default(),
            domain_block_extrinsic_root: Default::default(),
            parent_domain_block_receipt_hash: Default::default(),
            consensus_block_hash: Default::default(),
            consensus_block_number: Zero::zero(),
            inboxed_bundles,
            final_state_root: Default::default(),
            execution_trace: sp_std::vec![],
            execution_trace_root: Default::default(),
            total_rewards: Zero::zero(),
        }
    }

    #[test]
    fn er_bundles_mismatch_detection() {
        // If empty invalid receipt field on both should result in no fraud proof
        assert_eq!(
            find_inboxed_bundles_mismatch::<Block, CBlock>(
                &create_test_execution_receipt(vec![]),
                &create_test_execution_receipt(vec![]),
            )
            .unwrap(),
            None
        );

        assert_eq!(
            find_inboxed_bundles_mismatch::<Block, CBlock>(
                &create_test_execution_receipt(vec![InboxedBundle::invalid(
                    InvalidBundleType::UndecodableTx(0),
                    Default::default()
                )]),
                &create_test_execution_receipt(vec![InboxedBundle::invalid(
                    InvalidBundleType::UndecodableTx(0),
                    Default::default()
                )]),
            )
            .unwrap(),
            None
        );

        // Mismatch in valid bundle
        assert_eq!(
            find_inboxed_bundles_mismatch::<Block, CBlock>(
                &create_test_execution_receipt(vec![
                    InboxedBundle::invalid(InvalidBundleType::UndecodableTx(0), Default::default()),
                    InboxedBundle::valid(H256::random(), Default::default()),
                ]),
                &create_test_execution_receipt(vec![
                    InboxedBundle::invalid(InvalidBundleType::UndecodableTx(0), Default::default()),
                    InboxedBundle::valid(H256::random(), Default::default()),
                ]),
            )
            .unwrap(),
            Some(ReceiptMismatchInfo::Bundles {
                mismatch_type: BundleMismatchType::Valid,
                bundle_index: 1,
                consensus_block_hash: Default::default()
            })
        );

        // Mismatch in invalid extrinsic index
        assert_eq!(
            find_inboxed_bundles_mismatch::<Block, CBlock>(
                &create_test_execution_receipt(vec![
                    InboxedBundle::valid(Default::default(), Default::default()),
                    InboxedBundle::invalid(InvalidBundleType::UndecodableTx(1), Default::default()),
                ]),
                &create_test_execution_receipt(vec![
                    InboxedBundle::valid(Default::default(), Default::default()),
                    InboxedBundle::invalid(InvalidBundleType::UndecodableTx(2), Default::default()),
                ]),
            )
            .unwrap(),
            Some(ReceiptMismatchInfo::Bundles {
                mismatch_type: BundleMismatchType::TrueInvalid(InvalidBundleType::UndecodableTx(1)),
                bundle_index: 1,
                consensus_block_hash: Default::default()
            })
        );
        assert_eq!(
            find_inboxed_bundles_mismatch::<Block, CBlock>(
                &create_test_execution_receipt(vec![
                    InboxedBundle::valid(Default::default(), Default::default()),
                    InboxedBundle::invalid(InvalidBundleType::UndecodableTx(4), Default::default()),
                ]),
                &create_test_execution_receipt(vec![
                    InboxedBundle::valid(Default::default(), Default::default()),
                    InboxedBundle::invalid(InvalidBundleType::UndecodableTx(3), Default::default()),
                ]),
            )
            .unwrap(),
            Some(ReceiptMismatchInfo::Bundles {
                mismatch_type: BundleMismatchType::FalseInvalid(InvalidBundleType::UndecodableTx(
                    3
                )),
                bundle_index: 1,
                consensus_block_hash: Default::default()
            })
        );
        // Even the invalid type is mismatch, the extrinsic index mismatch should be considered first
        assert_eq!(
            find_inboxed_bundles_mismatch::<Block, CBlock>(
                &create_test_execution_receipt(vec![
                    InboxedBundle::valid(Default::default(), Default::default()),
                    InboxedBundle::invalid(InvalidBundleType::UndecodableTx(4), Default::default()),
                ]),
                &create_test_execution_receipt(vec![
                    InboxedBundle::valid(Default::default(), Default::default()),
                    InboxedBundle::invalid(InvalidBundleType::IllegalTx(3), Default::default()),
                ]),
            )
            .unwrap(),
            Some(ReceiptMismatchInfo::Bundles {
                mismatch_type: BundleMismatchType::FalseInvalid(InvalidBundleType::IllegalTx(3)),
                bundle_index: 1,
                consensus_block_hash: Default::default()
            })
        );

        // Mismatch in invalid type
        assert_eq!(
            find_inboxed_bundles_mismatch::<Block, CBlock>(
                &create_test_execution_receipt(vec![
                    InboxedBundle::valid(Default::default(), Default::default()),
                    InboxedBundle::invalid(InvalidBundleType::IllegalTx(3), Default::default()),
                ]),
                &create_test_execution_receipt(vec![
                    InboxedBundle::valid(Default::default(), Default::default()),
                    InboxedBundle::invalid(InvalidBundleType::InvalidXDM(3), Default::default()),
                ]),
            )
            .unwrap(),
            Some(ReceiptMismatchInfo::Bundles {
                mismatch_type: BundleMismatchType::TrueInvalid(InvalidBundleType::IllegalTx(3)),
                bundle_index: 1,
                consensus_block_hash: Default::default()
            })
        );
        assert_eq!(
            find_inboxed_bundles_mismatch::<Block, CBlock>(
                &create_test_execution_receipt(vec![
                    InboxedBundle::valid(Default::default(), Default::default()),
                    InboxedBundle::invalid(InvalidBundleType::InvalidXDM(3), Default::default()),
                ]),
                &create_test_execution_receipt(vec![
                    InboxedBundle::valid(Default::default(), Default::default()),
                    InboxedBundle::invalid(InvalidBundleType::IllegalTx(3), Default::default()),
                ]),
            )
            .unwrap(),
            Some(ReceiptMismatchInfo::Bundles {
                mismatch_type: BundleMismatchType::FalseInvalid(InvalidBundleType::IllegalTx(3)),
                bundle_index: 1,
                consensus_block_hash: Default::default()
            })
        );

        // Only first mismatch is detected
        assert_eq!(
            find_inboxed_bundles_mismatch::<Block, CBlock>(
                &create_test_execution_receipt(vec![
                    InboxedBundle::valid(H256::random(), Default::default()),
                    InboxedBundle::invalid(InvalidBundleType::InvalidXDM(3), Default::default()),
                ]),
                &create_test_execution_receipt(vec![
                    InboxedBundle::valid(H256::random(), Default::default()),
                    InboxedBundle::invalid(InvalidBundleType::IllegalTx(3), Default::default()),
                ]),
            )
            .unwrap(),
            Some(ReceiptMismatchInfo::Bundles {
                mismatch_type: BundleMismatchType::Valid,
                bundle_index: 0,
                consensus_block_hash: Default::default()
            })
        );

        // Taking valid bundle as invalid
        assert_eq!(
            find_inboxed_bundles_mismatch::<Block, CBlock>(
                &create_test_execution_receipt(vec![InboxedBundle::valid(
                    H256::random(),
                    Default::default()
                ),]),
                &create_test_execution_receipt(vec![InboxedBundle::invalid(
                    InvalidBundleType::IllegalTx(3),
                    Default::default()
                ),]),
            )
            .unwrap(),
            Some(ReceiptMismatchInfo::Bundles {
                mismatch_type: BundleMismatchType::FalseInvalid(InvalidBundleType::IllegalTx(3)),
                bundle_index: 0,
                consensus_block_hash: Default::default()
            })
        );

        // Taking invalid as valid
        assert_eq!(
            find_inboxed_bundles_mismatch::<Block, CBlock>(
                &create_test_execution_receipt(vec![InboxedBundle::invalid(
                    InvalidBundleType::IllegalTx(3),
                    Default::default()
                ),]),
                &create_test_execution_receipt(vec![InboxedBundle::valid(
                    H256::random(),
                    Default::default()
                ),]),
            )
            .unwrap(),
            Some(ReceiptMismatchInfo::Bundles {
                mismatch_type: BundleMismatchType::TrueInvalid(InvalidBundleType::IllegalTx(3)),
                bundle_index: 0,
                consensus_block_hash: Default::default()
            })
        );
    }
}<|MERGE_RESOLUTION|>--- conflicted
+++ resolved
@@ -869,25 +869,11 @@
         };
         let mut bad_receipts_to_delete = vec![];
         for fraud_proof in fraud_proofs {
-<<<<<<< HEAD
             if let Some(bad_receipt_hash) = fraud_proof.targeted_bad_receipt_hash() {
                 if let Some(bad_receipt) = self
-                    .parent_chain
-                    .execution_receipt(parent_chain_parent_hash, bad_receipt_hash)?
-=======
-            let bad_receipt_hash = fraud_proof.bad_receipt_hash();
-            if let Some(bad_receipt) = self
-                .consensus_client
-                .runtime_api()
-                .execution_receipt(consensus_parent_hash, bad_receipt_hash)?
-            {
-                // In order to not delete a receipt which was just inserted, accumulate the write&delete operations
-                // in case the bad receipt and corresponding fraud proof are included in the same block.
-                if let Some(index) = bad_receipts_to_write
-                    .iter()
-                    .map(|(_, receipt_hash, _)| receipt_hash)
-                    .position(|v| *v == bad_receipt_hash)
->>>>>>> 9422744c
+                    .consensus_client
+                    .runtime_api()
+                    .execution_receipt(consensus_parent_hash, bad_receipt_hash)?
                 {
                     // In order to not delete a receipt which was just inserted, accumulate the write&delete operations
                     // in case the bad receipt and corresponding fraud proof are included in the same block.
