--- conflicted
+++ resolved
@@ -2,12 +2,8 @@
 use crate::ExecutionReceiptFor;
 use codec::{Decode, Encode};
 use domain_block_builder::{BlockBuilder, RecordProof};
-<<<<<<< HEAD
 use frame_support::storage::generator::StorageValue;
-use sc_client_api::{AuxStore, BlockBackend, ProofProvider, StateBackendFor};
-=======
-use sc_client_api::{AuxStore, BlockBackend};
->>>>>>> 498c4a23
+use sc_client_api::{AuxStore, BlockBackend, ProofProvider};
 use sp_api::ProvideRuntimeApi;
 use sp_blockchain::HeaderBackend;
 use sp_core::traits::CodeExecutor;
@@ -16,7 +12,6 @@
     ExecutionPhase, FraudProof, InvalidBundleProof, InvalidStateTransitionProof,
     InvalidTotalRewardsProof,
 };
-
 use sp_domains::DomainId;
 use sp_runtime::traits::{Block as BlockT, HashingFor, Header as HeaderT, NumberFor};
 use sp_runtime::Digest;
@@ -67,20 +62,13 @@
 where
     Block: BlockT,
     CBlock: BlockT,
-<<<<<<< HEAD
     Client: HeaderBackend<Block>
         + BlockBackend<Block>
         + AuxStore
         + ProvideRuntimeApi<Block>
         + ProofProvider<Block>
         + 'static,
-    Client::Api: sp_block_builder::BlockBuilder<Block>
-        + sp_api::ApiExt<Block, StateBackend = StateBackendFor<Backend, Block>>,
-=======
-    Client:
-        HeaderBackend<Block> + BlockBackend<Block> + AuxStore + ProvideRuntimeApi<Block> + 'static,
     Client::Api: sp_block_builder::BlockBuilder<Block> + sp_api::ApiExt<Block>,
->>>>>>> 498c4a23
     CClient: HeaderBackend<CBlock> + 'static,
     Backend: sc_client_api::Backend<Block> + Send + Sync + 'static,
     E: CodeExecutor,
