--- conflicted
+++ resolved
@@ -277,16 +277,11 @@
                     .cloned()
                     .expect("should always have a value due to check above");
 
-<<<<<<< HEAD
-                let domain_block =
-                    DomainBlocks::<T>::take(receipt_hash).ok_or(Error::MissingDomainBlock)?;
-=======
                 let DomainBlock {
                     execution_receipt,
                     operator_ids,
                 } = DomainBlocks::<T>::take(receipt_hash).ok_or(Error::MissingDomainBlock)?;
 
->>>>>>> c7bd5eae
                 _ = StateRoots::<T>::take((
                     domain_id,
                     to_prune,
@@ -407,138 +402,15 @@
 mod tests {
     use super::*;
     use crate::tests::{
-<<<<<<< HEAD
         create_dummy_bundle_with_receipts, create_dummy_receipt, extend_block_tree,
         get_block_tree_node_at, new_test_ext_with_extensions, register_genesis_domain,
-        run_to_block, Test,
-=======
-        create_dummy_bundle_with_receipts, create_dummy_receipt, new_test_ext_with_extensions,
-        BlockTreePruningDepth, Test,
->>>>>>> c7bd5eae
+        run_to_block, BlockTreePruningDepth, Test,
     };
     use frame_support::dispatch::RawOrigin;
     use frame_support::{assert_err, assert_ok};
-<<<<<<< HEAD
     use sp_core::H256;
-    use sp_domains::BundleDigest;
+    use sp_domains::{BundleDigest, InvalidBundle, InvalidBundleType};
     use sp_runtime::traits::BlockNumberProvider;
-=======
-    use frame_system::Pallet as System;
-    use sp_core::{Pair, H256, U256};
-    use sp_domains::{BundleDigest, InvalidBundle, InvalidBundleType, OperatorPair, RuntimeType};
-    use sp_runtime::traits::BlockNumberProvider;
-    use subspace_runtime_primitives::SSC;
-
-    fn run_to_block<T: Config>(block_number: T::BlockNumber, parent_hash: T::Hash) {
-        System::<T>::set_block_number(block_number);
-        System::<T>::initialize(&block_number, &parent_hash, &Default::default());
-        <crate::Pallet<T> as Hooks<T::BlockNumber>>::on_initialize(block_number);
-        System::<T>::finalize();
-    }
-
-    fn register_genesis_domain(creator: u64, operator_ids: Vec<OperatorId>) -> DomainId {
-        assert_ok!(crate::Pallet::<Test>::register_domain_runtime(
-            RawOrigin::Root.into(),
-            b"evm".to_vec(),
-            RuntimeType::Evm,
-            vec![1, 2, 3, 4],
-        ));
-
-        let domain_id = NextDomainId::<Test>::get();
-        <Test as Config>::Currency::make_free_balance_be(
-            &creator,
-            <Test as Config>::DomainInstantiationDeposit::get()
-                + <Test as pallet_balances::Config>::ExistentialDeposit::get(),
-        );
-        crate::Pallet::<Test>::instantiate_domain(
-            RawOrigin::Signed(creator).into(),
-            DomainConfig {
-                domain_name: b"evm-domain".to_vec(),
-                runtime_id: 0,
-                max_block_size: 1u32,
-                max_block_weight: Weight::from_parts(1, 0),
-                bundle_slot_probability: (1, 1),
-                target_bundles_per_block: 1,
-            },
-            vec![],
-        )
-        .unwrap();
-
-        let pair = OperatorPair::from_seed(&U256::from(0u32).into());
-        for operator_id in operator_ids {
-            Operators::<Test>::insert(
-                operator_id,
-                Operator {
-                    signing_key: pair.public(),
-                    current_domain_id: domain_id,
-                    next_domain_id: domain_id,
-                    minimum_nominator_stake: SSC,
-                    nomination_tax: Default::default(),
-                    current_total_stake: Zero::zero(),
-                    current_epoch_rewards: Zero::zero(),
-                    total_shares: Zero::zero(),
-                    status: OperatorStatus::Registered,
-                },
-            );
-        }
-
-        domain_id
-    }
-
-    // Submit new head receipt to extend the block tree
-    fn extend_block_tree(
-        domain_id: DomainId,
-        operator_id: u64,
-        to: u64,
-    ) -> ExecutionReceiptOf<Test> {
-        let head_receipt_number = HeadReceiptNumber::<Test>::get(domain_id);
-        assert!(head_receipt_number < to);
-
-        let head_node = get_block_tree_node_at::<Test>(domain_id, head_receipt_number).unwrap();
-        let mut receipt = head_node.execution_receipt;
-        for block_number in (head_receipt_number + 1)..=to {
-            // Finilize parent block and initialize block at `block_number`
-            run_to_block::<Test>(block_number, receipt.consensus_block_hash);
-
-            // Submit a bundle with the receipt of the last block
-            let bundle_extrinsics_root = H256::random();
-            let bundle = create_dummy_bundle_with_receipts(
-                domain_id,
-                operator_id,
-                bundle_extrinsics_root,
-                receipt,
-            );
-            assert_ok!(crate::Pallet::<Test>::submit_bundle(
-                RawOrigin::None.into(),
-                bundle,
-            ));
-
-            // Construct a `NewHead` receipt of the just submitted bundle, which will be included in the next bundle
-            let head_receipt_number = HeadReceiptNumber::<Test>::get(domain_id);
-            let parent_block_tree_node =
-                get_block_tree_node_at::<Test>(domain_id, head_receipt_number).unwrap();
-            receipt = create_dummy_receipt(
-                block_number,
-                H256::random(),
-                parent_block_tree_node.execution_receipt.hash(),
-                vec![bundle_extrinsics_root],
-            );
-        }
-
-        receipt
-    }
-
-    #[allow(clippy::type_complexity)]
-    fn get_block_tree_node_at<T: Config>(
-        domain_id: DomainId,
-        block_number: T::DomainNumber,
-    ) -> Option<DomainBlock<T::BlockNumber, T::Hash, T::DomainNumber, T::DomainHash, BalanceOf<T>>>
-    {
-        BlockTree::<T>::get(domain_id, block_number)
-            .first()
-            .and_then(DomainBlocks::<T>::get)
-    }
->>>>>>> c7bd5eae
 
     #[test]
     fn test_genesis_receipt() {
