// Copyright (C) 2019-2021 Parity Technologies (UK) Ltd.
// Copyright (C) 2021 Subspace Labs, Inc.
// SPDX-License-Identifier: GPL-3.0-or-later WITH Classpath-exception-2.0

// This program is free software: you can redistribute it and/or modify
// it under the terms of the GNU General Public License as published by
// the Free Software Foundation, either version 3 of the License, or
// (at your option) any later version.

// This program is distributed in the hope that it will be useful,
// but WITHOUT ANY WARRANTY; without even the implied warranty of
// MERCHANTABILITY or FITNESS FOR A PARTICULAR PURPOSE. See the
// GNU General Public License for more details.

// You should have received a copy of the GNU General Public License
// along with this program. If not, see <https://www.gnu.org/licenses/>.

#![doc = include_str!("../README.md")]
#![feature(let_chains, try_blocks)]
#![forbid(unsafe_code)]
#![warn(missing_docs)]

pub mod archiver;
pub mod aux_schema;
pub mod notification;
mod slot_worker;
#[cfg(test)]
mod tests;
pub mod verifier;

use crate::archiver::{SegmentHeadersStore, FINALIZATION_DEPTH_IN_SEGMENTS};
use crate::notification::{SubspaceNotificationSender, SubspaceNotificationStream};
use crate::slot_worker::SubspaceSlotWorker;
pub use crate::slot_worker::SubspaceSyncOracle;
use crate::verifier::VerificationError;
use futures::channel::mpsc;
use futures::StreamExt;
use log::{debug, info, warn};
use lru::LruCache;
use parking_lot::Mutex;
use sc_client_api::backend::AuxStore;
use sc_client_api::{BlockBackend, BlockchainEvents, ProvideUncles, UsageProvider};
use sc_consensus::block_import::{
    BlockCheckParams, BlockImport, BlockImportParams, ForkChoiceStrategy, ImportResult,
};
use sc_consensus::{JustificationSyncLink, SharedBlockImport};
use sc_consensus_slots::{BackoffAuthoringBlocksStrategy, InherentDataProviderExt, SlotProportion};
use sc_proof_of_time::source::PotSlotInfoStream;
use sc_proof_of_time::verifier::PotVerifier;
use sc_telemetry::TelemetryHandle;
use sc_transaction_pool_api::OffchainTransactionPoolFactory;
use sc_utils::mpsc::TracingUnboundedSender;
use sp_api::{ApiError, ApiExt, BlockT, HeaderT, NumberFor, ProvideRuntimeApi};
use sp_block_builder::BlockBuilder as BlockBuilderApi;
use sp_blockchain::{Error as ClientError, HeaderBackend, HeaderMetadata, Result as ClientResult};
use sp_consensus::{Environment, Error as ConsensusError, Proposer, SelectChain, SyncOracle};
use sp_consensus_slots::{Slot, SlotDuration};
use sp_consensus_subspace::digests::{
    extract_pre_digest, extract_subspace_digest_items, Error as DigestError, SubspaceDigestItems,
};
use sp_consensus_subspace::{
    ChainConstants, FarmerPublicKey, FarmerSignature, PotNextSlotInput, SubspaceApi,
    SubspaceJustification,
};
use sp_core::H256;
use sp_inherents::{CreateInherentDataProviders, InherentDataProvider};
use sp_runtime::traits::One;
use sp_runtime::Justifications;
use std::future::Future;
use std::marker::PhantomData;
use std::num::NonZeroUsize;
use std::pin::Pin;
use std::sync::Arc;
use subspace_archiving::archiver::NewArchivedSegment;
use subspace_core_primitives::crypto::kzg::Kzg;
use subspace_core_primitives::{
    BlockNumber, HistorySize, PublicKey, Randomness, SectorId, SegmentHeader, SegmentIndex,
    Solution, SolutionRange, REWARD_SIGNING_CONTEXT,
};
use subspace_proof_of_space::Table;
use subspace_verification::{
    calculate_block_weight, Error as VerificationPrimitiveError, PieceCheckParams,
    VerifySolutionParams,
};

/// Information about new slot that just arrived
#[derive(Debug, Copy, Clone)]
pub struct NewSlotInfo {
    /// Slot
    pub slot: Slot,
    /// Global randomness
    pub global_randomness: Randomness,
    /// Acceptable solution range for block authoring
    pub solution_range: SolutionRange,
    /// Acceptable solution range for voting
    pub voting_solution_range: SolutionRange,
}

/// New slot notification with slot information and sender for solution for the slot.
#[derive(Debug, Clone)]
pub struct NewSlotNotification {
    /// New slot information.
    pub new_slot_info: NewSlotInfo,
    /// Sender that can be used to send solutions for the slot.
    pub solution_sender: mpsc::Sender<Solution<FarmerPublicKey, FarmerPublicKey>>,
}

/// Notification with a hash that needs to be signed to receive reward and sender for signature.
#[derive(Debug, Clone)]
pub struct RewardSigningNotification {
    /// Hash to be signed.
    pub hash: H256,
    /// Public key of the plot identity that should create signature.
    pub public_key: FarmerPublicKey,
    /// Sender that can be used to send signature for the header.
    pub signature_sender: TracingUnboundedSender<FarmerSignature>,
}

/// Notification with block header hash that needs to be signed and sender for signature.
#[derive(Debug, Clone)]
pub struct ArchivedSegmentNotification {
    /// Archived segment.
    pub archived_segment: Arc<NewArchivedSegment>,
    /// Sender that signified the fact of receiving archived segment by farmer.
    ///
    /// This must be used to send a message or else block import pipeline will get stuck.
    pub acknowledgement_sender: TracingUnboundedSender<()>,
}

/// Notification with number of the block that is about to be imported and acknowledgement sender
/// that can be used to pause block production if desired.
///
/// NOTE: Block is not fully imported yet!
#[derive(Debug, Clone)]
pub struct BlockImportingNotification<Block>
where
    Block: BlockT,
{
    /// Block number
    pub block_number: NumberFor<Block>,
    /// Sender for pausing the block import when operator is not fast enough to process
    /// the consensus block.
    pub acknowledgement_sender: mpsc::Sender<()>,
}

/// Errors encountered by the Subspace authorship task.
#[derive(Debug, thiserror::Error)]
pub enum Error<Header: HeaderT> {
    /// Error during digest item extraction
    #[error("Digest item error: {0}")]
    DigestItemError(#[from] DigestError),
    /// Parent unavailable. Cannot import
    #[error("Parent ({0}) of {1} unavailable. Cannot import")]
    ParentUnavailable(Header::Hash, Header::Hash),
    /// Genesis block unavailable. Cannot import
    #[error("Genesis block unavailable. Cannot import")]
    GenesisUnavailable,
    /// Slot number must increase
    #[error("Slot number must increase: parent slot: {0}, this slot: {1}")]
    SlotMustIncrease(Slot, Slot),
    /// Header has a bad seal
    #[error("Header {0:?} has a bad seal")]
    HeaderBadSeal(Header::Hash),
    /// Header is unsealed
    #[error("Header {0:?} is unsealed")]
    HeaderUnsealed(Header::Hash),
    /// Bad reward signature
    #[error("Bad reward signature on {0:?}")]
    BadRewardSignature(Header::Hash),
    /// Missing Subspace justification
    #[error("Missing Subspace justification")]
    MissingSubspaceJustification,
    /// Invalid Subspace justification
    #[error("Invalid Subspace justification: {0}")]
    InvalidSubspaceJustification(codec::Error),
    /// Invalid Subspace justification contents
    #[error("Invalid Subspace justification contents")]
    InvalidSubspaceJustificationContents,
    /// Invalid proof of time
    #[error("Invalid proof of time")]
    InvalidProofOfTime,
    /// Solution is outside of solution range
    #[error(
        "Solution distance {solution_distance} is outside of solution range \
        {half_solution_range} (half of actual solution range) for slot {slot}"
    )]
    OutsideOfSolutionRange {
        /// Time slot
        slot: Slot,
        /// Half of solution range
        half_solution_range: SolutionRange,
        /// Solution distance
        solution_distance: SolutionRange,
    },
    /// Invalid proof of space
    #[error("Invalid proof of space")]
    InvalidProofOfSpace,
    /// Invalid audit chunk offset
    #[error("Invalid audit chunk offset")]
    InvalidAuditChunkOffset,
    /// Invalid chunk witness
    #[error("Invalid chunk witness")]
    InvalidChunkWitness,
    /// Piece verification failed
    #[error("Piece verification failed")]
    InvalidPieceOffset {
        /// Time slot
        slot: Slot,
        /// Index of the piece that failed verification
        piece_offset: u16,
        /// How many pieces one sector is supposed to contain (max)
        max_pieces_in_sector: u16,
    },
    /// Piece verification failed
    #[error("Piece verification failed for slot {0}")]
    InvalidPiece(Slot),
    /// Parent block has no associated weight
    #[error("Parent block of {0} has no associated weight")]
    ParentBlockNoAssociatedWeight(Header::Hash),
    /// Block has invalid associated solution range
    #[error("Invalid solution range for block {0}")]
    InvalidSolutionRange(Header::Hash),
    /// Invalid set of segment headers
    #[error("Invalid set of segment headers")]
    InvalidSetOfSegmentHeaders,
    /// Stored segment header extrinsic was not found
    #[error("Stored segment header extrinsic was not found: {0:?}")]
    SegmentHeadersExtrinsicNotFound(Vec<SegmentHeader>),
    /// Different segment commitment found
    #[error(
        "Different segment commitment for segment index {0} was found in storage, likely fork \
        below archiving point"
    )]
    DifferentSegmentCommitment(SegmentIndex),
    /// Farmer in block list
    #[error("Farmer {0} is in block list")]
    FarmerInBlockList(FarmerPublicKey),
    /// Segment commitment not found
    #[error("Segment commitment for segment index {0} not found")]
    SegmentCommitmentNotFound(SegmentIndex),
    /// Sector expired
    #[error("Sector expired")]
    SectorExpired {
        /// Expiration history size
        expiration_history_size: HistorySize,
        /// Current history size
        current_history_size: HistorySize,
    },
    /// Invalid history size
    #[error("Invalid history size")]
    InvalidHistorySize,
    /// Only root plot public key is allowed
    #[error("Only root plot public key is allowed")]
    OnlyRootPlotPublicKeyAllowed,
    /// Check inherents error
    #[error("Checking inherents failed: {0}")]
    CheckInherents(sp_inherents::Error),
    /// Unhandled check inherents error
    #[error("Checking inherents unhandled error: {}", String::from_utf8_lossy(.0))]
    CheckInherentsUnhandled(sp_inherents::InherentIdentifier),
    /// Create inherents error.
    #[error("Creating inherents failed: {0}")]
    CreateInherents(sp_inherents::Error),
    /// Client error
    #[error(transparent)]
    Client(#[from] sp_blockchain::Error),
    /// Runtime Api error.
    #[error(transparent)]
    RuntimeApi(#[from] ApiError),
}

impl<Header> From<VerificationError<Header>> for Error<Header>
where
    Header: HeaderT,
{
    #[inline]
    fn from(error: VerificationError<Header>) -> Self {
        match error {
            VerificationError::HeaderBadSeal(block_hash) => Error::HeaderBadSeal(block_hash),
            VerificationError::HeaderUnsealed(block_hash) => Error::HeaderUnsealed(block_hash),
            VerificationError::BadRewardSignature(block_hash) => {
                Error::BadRewardSignature(block_hash)
            }
            VerificationError::MissingSubspaceJustification => Error::MissingSubspaceJustification,
            VerificationError::InvalidSubspaceJustification(error) => {
                Error::InvalidSubspaceJustification(error)
            }
            VerificationError::InvalidSubspaceJustificationContents => {
                Error::InvalidSubspaceJustificationContents
            }
            VerificationError::InvalidProofOfTime => Error::InvalidProofOfTime,
            VerificationError::VerificationError(slot, error) => match error {
                VerificationPrimitiveError::InvalidPieceOffset {
                    piece_offset,
                    max_pieces_in_sector,
                } => Error::InvalidPieceOffset {
                    slot,
                    piece_offset,
                    max_pieces_in_sector,
                },
                VerificationPrimitiveError::InvalidPiece => Error::InvalidPiece(slot),
                VerificationPrimitiveError::OutsideSolutionRange {
                    half_solution_range,
                    solution_distance,
                } => Error::OutsideOfSolutionRange {
                    slot,
                    half_solution_range,
                    solution_distance,
                },
                VerificationPrimitiveError::InvalidProofOfSpace => Error::InvalidProofOfSpace,
                VerificationPrimitiveError::InvalidAuditChunkOffset => {
                    Error::InvalidAuditChunkOffset
                }
                VerificationPrimitiveError::InvalidChunkWitness => Error::InvalidChunkWitness,
                VerificationPrimitiveError::SectorExpired {
                    expiration_history_size,
                    current_history_size,
                } => Error::SectorExpired {
                    expiration_history_size,
                    current_history_size,
                },
                VerificationPrimitiveError::InvalidHistorySize => Error::InvalidHistorySize,
            },
        }
    }
}

impl<Header> From<Error<Header>> for String
where
    Header: HeaderT,
{
    #[inline]
    fn from(error: Error<Header>) -> String {
        error.to_string()
    }
}

/// Read configuration from the runtime state at current best block.
pub fn slot_duration<Block: BlockT, Client>(client: &Client) -> ClientResult<SlotDuration>
where
    Block: BlockT,
    Client: AuxStore + ProvideRuntimeApi<Block> + UsageProvider<Block>,
    Client::Api: SubspaceApi<Block, FarmerPublicKey>,
{
    let block_hash = if client.usage_info().chain.finalized_state.is_some() {
        client.usage_info().chain.best_hash
    } else {
        debug!(target: "subspace", "No finalized state is available. Reading config from genesis");
        client.usage_info().chain.genesis_hash
    };

    Ok(client.runtime_api().slot_duration(block_hash)?)
}

/// Parameters for Subspace.
pub struct SubspaceParams<Block, Client, SC, E, SO, L, CIDP, BS, AS>
where
    Block: BlockT,
    SO: SyncOracle + Send + Sync,
{
    /// The client to use
    pub client: Arc<Client>,

    /// The SelectChain Strategy
    pub select_chain: SC,

    /// The environment we are producing blocks for.
    pub env: E,

    /// The underlying block-import object to supply our produced blocks to.
    /// This must be a `SubspaceBlockImport` or a wrapper of it, otherwise
    /// critical consensus logic will be omitted.
    pub block_import: SharedBlockImport<Block>,

    /// A sync oracle
    pub sync_oracle: SubspaceSyncOracle<SO>,

    /// Hook into the sync module to control the justification sync process.
    pub justification_sync_link: L,

    /// Something that can create the inherent data providers.
    pub create_inherent_data_providers: CIDP,

    /// Force authoring of blocks even if we are offline
    pub force_authoring: bool,

    /// Strategy and parameters for backing off block production.
    pub backoff_authoring_blocks: Option<BS>,

    /// The source of timestamps for relative slots
    pub subspace_link: SubspaceLink<Block>,

    /// Persistent storage of segment headers
    pub segment_headers_store: SegmentHeadersStore<AS>,

    /// The proportion of the slot dedicated to proposing.
    ///
    /// The block proposing will be limited to this proportion of the slot from the starting of the
    /// slot. However, the proposing can still take longer when there is some lenience factor applied,
    /// because there were no blocks produced for some slots.
    pub block_proposal_slot_portion: SlotProportion,

    /// The maximum proportion of the slot dedicated to proposing with any lenience factor applied
    /// due to no blocks being produced.
    pub max_block_proposal_slot_portion: Option<SlotProportion>,

    /// Handle use to report telemetries.
    pub telemetry: Option<TelemetryHandle>,

    /// The offchain transaction pool factory.
    ///
    /// Will be used when sending equivocation reports and votes.
    pub offchain_tx_pool_factory: OffchainTransactionPoolFactory<Block>,

    /// Proof of time verifier
    pub pot_verifier: PotVerifier,

    /// Stream with proof of time slots.
    pub pot_slot_info_stream: PotSlotInfoStream,
}

/// Start the Subspace worker.
pub fn start_subspace<PosTable, Block, Client, SC, E, SO, CIDP, BS, L, AS, Error>(
    SubspaceParams {
        client,
        select_chain,
        env,
        block_import,
        sync_oracle,
        justification_sync_link,
        create_inherent_data_providers,
        force_authoring,
        backoff_authoring_blocks,
        subspace_link,
        segment_headers_store,
        block_proposal_slot_portion,
        max_block_proposal_slot_portion,
        telemetry,
        offchain_tx_pool_factory,
        pot_verifier,
        pot_slot_info_stream,
    }: SubspaceParams<Block, Client, SC, E, SO, L, CIDP, BS, AS>,
) -> Result<SubspaceWorker, sp_consensus::Error>
where
    PosTable: Table,
    Block: BlockT,
    Client: ProvideRuntimeApi<Block>
        + ProvideUncles<Block>
        + BlockchainEvents<Block>
        + HeaderBackend<Block>
        + HeaderMetadata<Block, Error = ClientError>
        + AuxStore
        + Send
        + Sync
        + 'static,
    Client::Api: SubspaceApi<Block, FarmerPublicKey>,
    SC: SelectChain<Block> + 'static,
    E: Environment<Block, Error = Error> + Send + Sync + 'static,
    E::Proposer: Proposer<Block, Error = Error>,
    SO: SyncOracle + Send + Sync + Clone + 'static,
    L: JustificationSyncLink<Block> + 'static,
    CIDP: CreateInherentDataProviders<Block, ()> + Send + Sync + 'static,
    CIDP::InherentDataProviders: InherentDataProviderExt + Send,
    BS: BackoffAuthoringBlocksStrategy<NumberFor<Block>> + Send + Sync + 'static,
    AS: AuxStore + Send + Sync + 'static,
    Error: std::error::Error + Send + From<ConsensusError> + 'static,
    BlockNumber: From<<<Block as BlockT>::Header as HeaderT>::Number>,
{
    let worker = SubspaceSlotWorker {
        client: client.clone(),
        block_import,
        env,
        sync_oracle: sync_oracle.clone(),
        justification_sync_link,
        force_authoring,
        backoff_authoring_blocks,
        subspace_link: subspace_link.clone(),
        reward_signing_context: schnorrkel::context::signing_context(REWARD_SIGNING_CONTEXT),
        block_proposal_slot_portion,
        max_block_proposal_slot_portion,
        telemetry,
        offchain_tx_pool_factory,
        chain_constants: client
            .runtime_api()
            .chain_constants(client.info().best_hash)
            .map_err(|error| sp_consensus::Error::ChainLookup(error.to_string()))?,
        segment_headers_store,
        pending_solutions: Default::default(),
        pot_checkpoints: Default::default(),
        pot_verifier,
        _pos_table: PhantomData::<PosTable>,
    };

    info!(target: "subspace", "🧑‍🌾 Starting Subspace Authorship worker");
    let inner = sc_proof_of_time::start_slot_worker(
        subspace_link.slot_duration(),
        client,
        select_chain,
        worker,
        sync_oracle,
        create_inherent_data_providers,
        pot_slot_info_stream,
    );

    Ok(SubspaceWorker {
        inner: Box::pin(inner),
    })
}

/// Worker for Subspace which implements `Future<Output=()>`. This must be polled.
#[must_use]
pub struct SubspaceWorker {
    inner: Pin<Box<dyn Future<Output = ()> + Send + 'static>>,
}

impl Future for SubspaceWorker {
    type Output = ();

    fn poll(
        mut self: Pin<&mut Self>,
        cx: &mut futures::task::Context,
    ) -> futures::task::Poll<Self::Output> {
        self.inner.as_mut().poll(cx)
    }
}

/// State that must be shared between the import queue and the authoring logic.
#[derive(Clone)]
pub struct SubspaceLink<Block: BlockT> {
    slot_duration: SlotDuration,
    new_slot_notification_sender: SubspaceNotificationSender<NewSlotNotification>,
    new_slot_notification_stream: SubspaceNotificationStream<NewSlotNotification>,
    reward_signing_notification_sender: SubspaceNotificationSender<RewardSigningNotification>,
    reward_signing_notification_stream: SubspaceNotificationStream<RewardSigningNotification>,
    archived_segment_notification_sender: SubspaceNotificationSender<ArchivedSegmentNotification>,
    archived_segment_notification_stream: SubspaceNotificationStream<ArchivedSegmentNotification>,
    block_importing_notification_sender:
        SubspaceNotificationSender<BlockImportingNotification<Block>>,
    block_importing_notification_stream:
        SubspaceNotificationStream<BlockImportingNotification<Block>>,
    /// Segment headers that are expected to appear in the corresponding blocks, used for block
    /// production and validation
    segment_headers: Arc<Mutex<LruCache<NumberFor<Block>, Vec<SegmentHeader>>>>,
    kzg: Kzg,
}

impl<Block: BlockT> SubspaceLink<Block> {
    /// Get the slot duration from this link.
    pub fn slot_duration(&self) -> SlotDuration {
        self.slot_duration
    }

    /// Get stream with notifications about new slot arrival with ability to send solution back.
    pub fn new_slot_notification_stream(&self) -> SubspaceNotificationStream<NewSlotNotification> {
        self.new_slot_notification_stream.clone()
    }

    /// A stream with notifications about headers that need to be signed with ability to send
    /// signature back.
    pub fn reward_signing_notification_stream(
        &self,
    ) -> SubspaceNotificationStream<RewardSigningNotification> {
        self.reward_signing_notification_stream.clone()
    }

    /// Get stream with notifications about archived segment creation
    pub fn archived_segment_notification_stream(
        &self,
    ) -> SubspaceNotificationStream<ArchivedSegmentNotification> {
        self.archived_segment_notification_stream.clone()
    }

    /// Get stream with notifications about each imported block right BEFORE import actually
    /// happens.
    ///
    /// NOTE: all Subspace checks have already happened for this block, but block can still
    /// potentially fail to import in Substrate's internals.
    pub fn block_importing_notification_stream(
        &self,
    ) -> SubspaceNotificationStream<BlockImportingNotification<Block>> {
        self.block_importing_notification_stream.clone()
    }

    /// Get blocks that are expected to be included at specified block number.
    pub fn segment_headers_for_block(&self, block_number: NumberFor<Block>) -> Vec<SegmentHeader> {
        self.segment_headers
            .lock()
            .peek(&block_number)
            .cloned()
            .unwrap_or_default()
    }

    /// Access KZG instance
    pub fn kzg(&self) -> &Kzg {
        &self.kzg
    }
}

/// A block-import handler for Subspace.
pub struct SubspaceBlockImport<PosTable, Block, Client, I, CIDP, AS>
where
    Block: BlockT,
{
    inner: I,
    client: Arc<Client>,
    subspace_link: SubspaceLink<Block>,
    create_inherent_data_providers: CIDP,
    chain_constants: ChainConstants,
    segment_headers_store: SegmentHeadersStore<AS>,
    pot_verifier: PotVerifier,
    _pos_table: PhantomData<PosTable>,
}

impl<PosTable, Block, I, Client, CIDP, AS> Clone
    for SubspaceBlockImport<PosTable, Block, Client, I, CIDP, AS>
where
    Block: BlockT,
    I: Clone,
    CIDP: Clone,
{
    fn clone(&self) -> Self {
        SubspaceBlockImport {
            inner: self.inner.clone(),
            client: self.client.clone(),
            subspace_link: self.subspace_link.clone(),
            create_inherent_data_providers: self.create_inherent_data_providers.clone(),
            chain_constants: self.chain_constants,
            segment_headers_store: self.segment_headers_store.clone(),
            pot_verifier: self.pot_verifier.clone(),
            _pos_table: PhantomData,
        }
    }
}

impl<PosTable, Block, Client, I, CIDP, AS> SubspaceBlockImport<PosTable, Block, Client, I, CIDP, AS>
where
    PosTable: Table,
    Block: BlockT,
    Client: ProvideRuntimeApi<Block> + BlockBackend<Block> + HeaderBackend<Block> + AuxStore,
    Client::Api: BlockBuilderApi<Block> + SubspaceApi<Block, FarmerPublicKey> + ApiExt<Block>,
    CIDP: CreateInherentDataProviders<Block, SubspaceLink<Block>> + Send + Sync + 'static,
    AS: AuxStore + Send + Sync + 'static,
    BlockNumber: From<<<Block as BlockT>::Header as HeaderT>::Number>,
{
    fn new(
        client: Arc<Client>,
        block_import: I,
        subspace_link: SubspaceLink<Block>,
        create_inherent_data_providers: CIDP,
        chain_constants: ChainConstants,
        segment_headers_store: SegmentHeadersStore<AS>,
        pot_verifier: PotVerifier,
    ) -> Self {
        Self {
            client,
            inner: block_import,
            subspace_link,
            create_inherent_data_providers,
            chain_constants,
            segment_headers_store,
            pot_verifier,
            _pos_table: PhantomData,
        }
    }

    #[allow(clippy::too_many_arguments)]
    async fn block_import_verification(
        &self,
        block_hash: Block::Hash,
        header: Block::Header,
        extrinsics: Option<Vec<Block::Extrinsic>>,
        root_plot_public_key: &Option<FarmerPublicKey>,
        subspace_digest_items: &SubspaceDigestItems<
            FarmerPublicKey,
            FarmerPublicKey,
            FarmerSignature,
        >,
        justifications: &Option<Justifications>,
        skip_runtime_access: bool,
    ) -> Result<(), Error<Block::Header>> {
        let block_number = *header.number();
        let parent_hash = *header.parent_hash();

        let pre_digest = &subspace_digest_items.pre_digest;
        if let Some(root_plot_public_key) = root_plot_public_key {
            if &pre_digest.solution().public_key != root_plot_public_key {
                // Only root plot public key is allowed.
                return Err(Error::OnlyRootPlotPublicKeyAllowed);
            }
        }

        // Check if farmer's plot is burned.
        if self
            .client
            .runtime_api()
            .is_in_block_list(parent_hash, &pre_digest.solution().public_key)
            .or_else(|error| {
                if skip_runtime_access {
                    Ok(false)
                } else {
                    Err(Error::<Block::Header>::RuntimeApi(error))
                }
            })?
        {
            warn!(
                target: "subspace",
                "Ignoring block with solution provided by farmer in block list: {}",
                pre_digest.solution().public_key
            );

            return Err(Error::FarmerInBlockList(
                pre_digest.solution().public_key.clone(),
            ));
        }

        let parent_header = self
            .client
            .header(parent_hash)?
            .ok_or(Error::ParentUnavailable(parent_hash, block_hash))?;

        let parent_slot = extract_pre_digest(&parent_header).map(|d| d.slot())?;

        // Make sure that slot number is strictly increasing
        if pre_digest.slot() <= parent_slot {
            return Err(Error::SlotMustIncrease(parent_slot, pre_digest.slot()));
        }

        let parent_subspace_digest_items = if block_number.is_one() {
            None
        } else {
            Some(extract_subspace_digest_items::<
                _,
                FarmerPublicKey,
                FarmerPublicKey,
                FarmerSignature,
            >(&parent_header)?)
        };

        let correct_solution_range = if block_number.is_one() {
            slot_worker::extract_solution_ranges_for_block(self.client.as_ref(), parent_hash)?.0
        } else {
            let parent_subspace_digest_items = parent_subspace_digest_items
                .as_ref()
                .expect("Always Some for non-first block; qed");

            match parent_subspace_digest_items.next_solution_range {
                Some(solution_range) => solution_range,
                None => parent_subspace_digest_items.solution_range,
            }
        };

        if subspace_digest_items.solution_range != correct_solution_range {
            return Err(Error::InvalidSolutionRange(block_hash));
        }

        // For PoT justifications we only need to check the seed and number of checkpoints, the rest
        // was already checked during stateless block verification.
        {
            let Some(subspace_justification) = justifications
                .as_ref()
                .and_then(|justifications| {
                    justifications
                        .iter()
                        .find_map(SubspaceJustification::try_from_justification)
                })
                .transpose()
                .map_err(Error::InvalidSubspaceJustification)?
            else {
                return Err(Error::MissingSubspaceJustification);
            };

            let SubspaceJustification::PotCheckpoints { seed, checkpoints } =
                subspace_justification;

            let future_slot = pre_digest.slot() + self.chain_constants.block_authoring_delay();

            if block_number.is_one() {
                // In case of first block seed must match genesis seed
                if seed != self.pot_verifier.genesis_seed() {
                    return Err(Error::InvalidSubspaceJustificationContents);
                }

                // Number of checkpoints must match future slot number
                if checkpoints.len() as u64 != *future_slot {
                    return Err(Error::InvalidSubspaceJustificationContents);
                }
            } else {
                let parent_subspace_digest_items = parent_subspace_digest_items
                    .as_ref()
                    .expect("Always Some for non-first block; qed");

                let parent_future_slot = parent_slot + self.chain_constants.block_authoring_delay();

                let correct_input_parameters = PotNextSlotInput::derive(
                    subspace_digest_items.pot_slot_iterations,
                    parent_future_slot,
                    parent_subspace_digest_items
                        .pre_digest
                        .pot_info()
                        .future_proof_of_time(),
                    &subspace_digest_items.pot_parameters_change,
                );

                if seed != correct_input_parameters.seed {
                    return Err(Error::InvalidSubspaceJustificationContents);
                }

                // Number of checkpoints must match number of proofs that were not yet seen on chain
                if checkpoints.len() as u64 != (*future_slot - *parent_future_slot) {
                    return Err(Error::InvalidSubspaceJustificationContents);
                }
            }
        }

        let sector_id = SectorId::new(
            PublicKey::from(&pre_digest.solution().public_key).hash(),
            pre_digest.solution().sector_index,
        );

        // TODO: Below `skip_runtime_access` has no impact on this, but ideally it
        //  should (though we don't support fast sync yet, so doesn't matter in
        //  practice)
        let max_pieces_in_sector = self
            .client
            .runtime_api()
            .max_pieces_in_sector(parent_hash)?;
        let piece_index = sector_id.derive_piece_index(
            pre_digest.solution().piece_offset,
            pre_digest.solution().history_size,
            max_pieces_in_sector,
            self.chain_constants.recent_segments(),
            self.chain_constants.recent_history_fraction(),
        );
        let segment_index = piece_index.segment_index();

        let segment_commitment = self
            .segment_headers_store
            .get_segment_header(segment_index)
            .map(|segment_header| segment_header.segment_commitment())
            .ok_or(Error::SegmentCommitmentNotFound(segment_index))?;

        let sector_expiration_check_segment_commitment = self
            .segment_headers_store
            .get_segment_header(
                subspace_digest_items
                    .pre_digest
                    .solution()
                    .history_size
                    .sector_expiration_check(self.chain_constants.min_sector_lifetime())
                    .ok_or(Error::InvalidHistorySize)?
                    .segment_index(),
            )
            .map(|segment_header| segment_header.segment_commitment());

        // Piece is not checked during initial block verification because it requires access to
        // segment header and runtime, check it now.
        subspace_verification::verify_solution::<PosTable, _, _>(
            pre_digest.solution(),
            // Slot was already checked during initial block verification
            pre_digest.slot().into(),
            &VerifySolutionParams {
                proof_of_time: subspace_digest_items.pre_digest.pot_info().proof_of_time(),
                solution_range: subspace_digest_items.solution_range,
                piece_check_params: Some(PieceCheckParams {
                    max_pieces_in_sector,
                    segment_commitment,
                    recent_segments: self.chain_constants.recent_segments(),
                    recent_history_fraction: self.chain_constants.recent_history_fraction(),
                    min_sector_lifetime: self.chain_constants.min_sector_lifetime(),
                    // TODO: Below `skip_runtime_access` has no impact on this, but ideally it
                    //  should (though we don't support fast sync yet, so doesn't matter in
                    //  practice)
                    current_history_size: self.client.runtime_api().history_size(parent_hash)?,
                    sector_expiration_check_segment_commitment,
                }),
            },
            &self.subspace_link.kzg,
        )
        .map_err(|error| VerificationError::VerificationError(pre_digest.slot(), error))?;

        if !skip_runtime_access {
            // If the body is passed through, we need to use the runtime to check that the
            // internally-set timestamp in the inherents actually matches the slot set in the seal
            // and segment headers in the inherents are set correctly.
            if let Some(extrinsics) = extrinsics {
                let create_inherent_data_providers = self
                    .create_inherent_data_providers
                    .create_inherent_data_providers(parent_hash, self.subspace_link.clone())
                    .await
                    .map_err(|error| Error::Client(sp_blockchain::Error::from(error)))?;

                let inherent_data = create_inherent_data_providers
                    .create_inherent_data()
                    .await
                    .map_err(Error::CreateInherents)?;

                let inherent_res = self.client.runtime_api().check_inherents(
                    parent_hash,
                    Block::new(header, extrinsics),
                    inherent_data,
                )?;

                if !inherent_res.ok() {
                    for (i, e) in inherent_res.into_errors() {
                        match create_inherent_data_providers
                            .try_handle_error(&i, &e)
                            .await
                        {
                            Some(res) => res.map_err(Error::CheckInherents)?,
                            None => return Err(Error::CheckInherentsUnhandled(i)),
                        }
                    }
                }
            }
        }

        Ok(())
    }
}

#[async_trait::async_trait]
impl<PosTable, Block, Client, Inner, CIDP, AS> BlockImport<Block>
    for SubspaceBlockImport<PosTable, Block, Client, Inner, CIDP, AS>
where
    PosTable: Table,
    Block: BlockT,
    Inner: BlockImport<Block, Error = ConsensusError> + Send + Sync,
    Inner::Error: Into<ConsensusError>,
    Client: ProvideRuntimeApi<Block>
        + BlockBackend<Block>
        + HeaderBackend<Block>
        + AuxStore
        + Send
        + Sync,
    Client::Api: BlockBuilderApi<Block> + SubspaceApi<Block, FarmerPublicKey> + ApiExt<Block>,
    CIDP: CreateInherentDataProviders<Block, SubspaceLink<Block>> + Send + Sync + 'static,
    AS: AuxStore + Send + Sync + 'static,
    BlockNumber: From<<<Block as BlockT>::Header as HeaderT>::Number>,
{
    type Error = ConsensusError;

    async fn import_block(
        &mut self,
        mut block: BlockImportParams<Block>,
    ) -> Result<ImportResult, Self::Error> {
        let block_hash = block.post_hash();
        let block_number = *block.header.number();

        // Early exit if block already in chain
        match self.client.status(block_hash) {
            Ok(sp_blockchain::BlockStatus::InChain) => {
                block.fork_choice = Some(ForkChoiceStrategy::Custom(false));
                return self.inner.import_block(block).await.map_err(Into::into);
            }
            Ok(sp_blockchain::BlockStatus::Unknown) => {}
            Err(error) => return Err(ConsensusError::ClientImport(error.to_string())),
        }

        let subspace_digest_items = extract_subspace_digest_items(&block.header)
            .map_err(|error| ConsensusError::ClientImport(error.to_string()))?;
        let skip_execution_checks = block.state_action.skip_execution_checks();

        let root_plot_public_key = self
            .client
            .runtime_api()
            .root_plot_public_key(*block.header.parent_hash())
            .map_err(Error::<Block::Header>::RuntimeApi)
            .map_err(|e| ConsensusError::ClientImport(e.to_string()))?;

        self.block_import_verification(
            block_hash,
            block.header.clone(),
            block.body.clone(),
            &root_plot_public_key,
            &subspace_digest_items,
            &block.justifications,
            skip_execution_checks,
        )
        .await
        .map_err(|error| ConsensusError::ClientImport(error.to_string()))?;

        let parent_weight = if block_number.is_one() {
            0
        } else {
            aux_schema::load_block_weight(self.client.as_ref(), block.header.parent_hash())
                .map_err(|e| ConsensusError::ClientImport(e.to_string()))?
                .ok_or_else(|| {
                    ConsensusError::ClientImport(
                        Error::<Block::Header>::ParentBlockNoAssociatedWeight(block_hash)
                            .to_string(),
                    )
                })?
        };

        let added_weight = calculate_block_weight(subspace_digest_items.solution_range);
        let total_weight = parent_weight + added_weight;

        aux_schema::write_block_weight(block_hash, total_weight, |values| {
            block
                .auxiliary
                .extend(values.iter().map(|(k, v)| (k.to_vec(), Some(v.to_vec()))))
        });

        for (&segment_index, segment_commitment) in &subspace_digest_items.segment_commitments {
            let found_segment_commitment = self
                .segment_headers_store
                .get_segment_header(segment_index)
                .ok_or_else(|| {
                    ConsensusError::ClientImport(format!(
                        "Segment header for index {segment_index} not found"
                    ))
                })?
                .segment_commitment();

            if &found_segment_commitment != segment_commitment {
                warn!(
                    target: "subspace",
                    "Different segment commitment for segment index {} was found in storage, \
                    likely fork below archiving point. expected {:?}, found {:?}",
                    segment_index,
                    segment_commitment,
                    found_segment_commitment
                );
                return Err(ConsensusError::ClientImport(
                    Error::<Block::Header>::DifferentSegmentCommitment(segment_index).to_string(),
                ));
            }
        }

        // The fork choice rule is that we pick the heaviest chain (i.e. smallest solution range),
        // if there's a tie we go with the longest chain
        let fork_choice = {
            let info = self.client.info();

            let last_best_weight = if &info.best_hash == block.header.parent_hash() {
                // the parent=genesis case is already covered for loading parent weight, so we don't
                // need to cover again here
                parent_weight
            } else {
                aux_schema::load_block_weight(&*self.client, info.best_hash)
                    .map_err(|e| ConsensusError::ChainLookup(e.to_string()))?
                    .ok_or_else(|| {
                        ConsensusError::ChainLookup(
                            "No block weight for parent header.".to_string(),
                        )
                    })?
            };

            ForkChoiceStrategy::Custom(total_weight > last_best_weight)
        };
        block.fork_choice = Some(fork_choice);

        let (acknowledgement_sender, mut acknowledgement_receiver) = mpsc::channel(0);

        self.subspace_link
            .block_importing_notification_sender
            .notify(move || BlockImportingNotification {
                block_number,
                acknowledgement_sender,
            });

        while (acknowledgement_receiver.next().await).is_some() {
            // Wait for all the acknowledgements to finish.
        }

        self.inner.import_block(block).await
    }

    async fn check_block(
        &self,
        block: BlockCheckParams<Block>,
    ) -> Result<ImportResult, Self::Error> {
        self.inner.check_block(block).await.map_err(Into::into)
    }
}

/// Produce a Subspace block-import object to be used later on in the construction of an
/// import-queue.
///
/// Also returns a link object used to correctly instantiate the import queue and background worker.
#[allow(clippy::type_complexity)]
pub fn block_import<PosTable, Client, Block, I, CIDP, AS>(
    slot_duration: SlotDuration,
    block_import_inner: I,
    client: Arc<Client>,
    kzg: Kzg,
    create_inherent_data_providers: CIDP,
    segment_headers_store: SegmentHeadersStore<AS>,
    pot_verifier: PotVerifier,
) -> Result<
    (
        SubspaceBlockImport<PosTable, Block, Client, I, CIDP, AS>,
        SubspaceLink<Block>,
    ),
    sp_blockchain::Error,
>
where
    PosTable: Table,
    Block: BlockT,
    Client: ProvideRuntimeApi<Block> + BlockBackend<Block> + HeaderBackend<Block> + AuxStore,
    Client::Api: BlockBuilderApi<Block> + SubspaceApi<Block, FarmerPublicKey>,
    CIDP: CreateInherentDataProviders<Block, SubspaceLink<Block>> + Send + Sync + 'static,
    AS: AuxStore + Send + Sync + 'static,
    BlockNumber: From<<<Block as BlockT>::Header as HeaderT>::Number>,
{
    let (new_slot_notification_sender, new_slot_notification_stream) =
        notification::channel("subspace_new_slot_notification_stream");
    let (reward_signing_notification_sender, reward_signing_notification_stream) =
        notification::channel("subspace_reward_signing_notification_stream");
    let (archived_segment_notification_sender, archived_segment_notification_stream) =
        notification::channel("subspace_archived_segment_notification_stream");
    let (block_importing_notification_sender, block_importing_notification_stream) =
        notification::channel("subspace_block_importing_notification_stream");

    let chain_constants = client
        .runtime_api()
        .chain_constants(client.info().best_hash)?;

    let link = SubspaceLink {
        slot_duration,
        new_slot_notification_sender,
        new_slot_notification_stream,
        reward_signing_notification_sender,
        reward_signing_notification_stream,
        archived_segment_notification_sender,
        archived_segment_notification_stream,
        block_importing_notification_sender,
        block_importing_notification_stream,
        // TODO: Consider making `confirmation_depth_k` non-zero
        segment_headers: Arc::new(Mutex::new(LruCache::new(
            NonZeroUsize::new(
                (FINALIZATION_DEPTH_IN_SEGMENTS + 1)
                    .max(chain_constants.confirmation_depth_k() as usize),
            )
            .expect("Confirmation depth of zero is not supported"),
        ))),
        kzg,
    };

    let import = SubspaceBlockImport::new(
        client,
<<<<<<< HEAD
        wrapped_block_import,
=======
        block_import_inner,
        block_importing_notification_sender,
>>>>>>> 50a80ae4
        link.clone(),
        create_inherent_data_providers,
        chain_constants,
        segment_headers_store,
        pot_verifier,
    );

    Ok((import, link))
}<|MERGE_RESOLUTION|>--- conflicted
+++ resolved
@@ -1139,12 +1139,7 @@
 
     let import = SubspaceBlockImport::new(
         client,
-<<<<<<< HEAD
-        wrapped_block_import,
-=======
         block_import_inner,
-        block_importing_notification_sender,
->>>>>>> 50a80ae4
         link.clone(),
         create_inherent_data_providers,
         chain_constants,
