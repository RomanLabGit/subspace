--- conflicted
+++ resolved
@@ -3,11 +3,8 @@
 use crate::piece_cache::PieceCache;
 use sc_client_api::AuxStore;
 use sc_consensus_subspace::SegmentHeadersStore;
-<<<<<<< HEAD
+use std::collections::HashSet;
 use std::fs;
-=======
-use std::collections::HashSet;
->>>>>>> 1e781eb7
 use std::path::PathBuf;
 use std::sync::Arc;
 use subspace_core_primitives::{SegmentHeader, SegmentIndex};
@@ -86,7 +83,6 @@
 {
     trace!("Subspace networking starting.");
 
-<<<<<<< HEAD
     let networking_parameters_registry = dsn_config
         .base_path
         .map(|path| {
@@ -96,28 +92,16 @@
             }
             let file_path = path.join("known_addresses.bin");
 
-            NetworkingParametersManager::new(&file_path).map(NetworkingParametersManager::boxed)
+            NetworkingParametersManager::new(
+                &file_path,
+                strip_peer_id(dsn_config.bootstrap_nodes.clone())
+                    .into_iter()
+                    .map(|(peer_id, _)| peer_id)
+                    .collect::<HashSet<_>>(),
+            )
+            .map(NetworkingParametersManager::boxed)
         })
         .transpose()?;
-=======
-    let networking_parameters_registry = {
-        dsn_config
-            .base_path
-            .map(|path| {
-                let db_path = path.join("known_addresses_db");
-
-                NetworkingParametersManager::new(
-                    &db_path,
-                    strip_peer_id(dsn_config.bootstrap_nodes.clone())
-                        .into_iter()
-                        .map(|(peer_id, _)| peer_id)
-                        .collect::<HashSet<_>>(),
-                )
-                .map(|manager| manager.boxed())
-            })
-            .transpose()?
-    };
->>>>>>> 1e781eb7
 
     let keypair = dsn_config.keypair.clone();
     let mut default_networking_config = subspace_networking::Config::new(
