--- conflicted
+++ resolved
@@ -233,17 +233,13 @@
     Block: BlockT,
     Block::Hash: From<H256>,
     DomainBlock: BlockT,
-<<<<<<< HEAD
+    DomainBlock::Hash: From<H256>,
     Client: BlockBackend<Block>
         + HeaderBackend<Block>
         + ProvideRuntimeApi<Block>
         + Send
         + Sync
         + 'static,
-=======
-    DomainBlock::Hash: From<H256>,
-    Client: HeaderBackend<Block> + ProvideRuntimeApi<Block> + Send + Sync + 'static,
->>>>>>> 225dbd69
     Client::Api: SubspaceApi<Block, FarmerPublicKey>
         + DomainsApi<Block, NumberFor<DomainBlock>, DomainBlock::Hash>,
     ExecutorDispatch: CodeExecutor + sc_executor::RuntimeVersionOf,
