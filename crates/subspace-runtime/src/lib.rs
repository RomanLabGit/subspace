// Copyright (C) 2021 Subspace Labs, Inc.
// SPDX-License-Identifier: GPL-3.0-or-later

// This program is free software: you can redistribute it and/or modify
// it under the terms of the GNU General Public License as published by
// the Free Software Foundation, either version 3 of the License, or
// (at your option) any later version.

// This program is distributed in the hope that it will be useful,
// but WITHOUT ANY WARRANTY; without even the implied warranty of
// MERCHANTABILITY or FITNESS FOR A PARTICULAR PURPOSE. See the
// GNU General Public License for more details.

// You should have received a copy of the GNU General Public License
// along with this program. If not, see <https://www.gnu.org/licenses/>.

#![cfg_attr(not(feature = "std"), no_std)]
#![feature(const_option, const_trait_impl)]
// `construct_runtime!` does a lot of recursion and requires us to increase the limit to 256.
#![recursion_limit = "256"]

mod domains;
mod feed_processor;
mod fees;
mod object_mapping;
mod signed_extensions;

// Make the WASM binary available.
#[cfg(feature = "std")]
include!(concat!(env!("OUT_DIR"), "/wasm_binary.rs"));

use crate::feed_processor::feed_processor;
pub use crate::feed_processor::FeedProcessorKind;
use crate::fees::{OnChargeTransaction, TransactionByteFee};
use crate::object_mapping::extract_block_object_mapping;
use crate::signed_extensions::{CheckStorageAccess, DisablePallets};
use codec::{Decode, Encode, MaxEncodedLen};
use core::mem;
use core::num::NonZeroU64;
use domain_runtime_primitives::{
    BlockNumber as DomainNumber, Hash as DomainHash, MultiAccountId, TryConvertBack,
};
use frame_support::inherent::ProvideInherent;
use frame_support::storage::generator::StorageValue;
use frame_support::traits::{ConstU16, ConstU32, ConstU64, ConstU8, Currency, Everything, Get};
use frame_support::weights::constants::{RocksDbWeight, WEIGHT_REF_TIME_PER_SECOND};
use frame_support::weights::{ConstantMultiplier, IdentityFee, Weight};
use frame_support::{construct_runtime, parameter_types, PalletId};
use frame_system::limits::{BlockLength, BlockWeights};
use frame_system::EnsureNever;
use pallet_feeds::feed_processor::FeedProcessor;
pub use pallet_subspace::AllowAuthoringBy;
use pallet_transporter::EndpointHandler;
use scale_info::TypeInfo;
use sp_api::{impl_runtime_apis, BlockT};
use sp_consensus_slots::SlotDuration;
use sp_consensus_subspace::{
    ChainConstants, EquivocationProof, FarmerPublicKey, PotParameters, SignedVote, SolutionRanges,
    Vote,
};
use sp_core::crypto::{ByteArray, KeyTypeId};
use sp_core::storage::{StateVersion, StorageKey};
use sp_core::{OpaqueMetadata, H256};
use sp_domains::bundle_producer_election::BundleProducerElectionParams;
use sp_domains::{
    DomainId, DomainInstanceData, DomainsHoldIdentifier, ExecutionReceipt, OperatorId,
    OperatorPublicKey, ReceiptHash, StakingHoldIdentifier,
};
use sp_messenger::endpoint::{Endpoint, EndpointHandler as EndpointHandlerT, EndpointId};
use sp_messenger::messages::{
    BlockInfo, BlockMessagesWithStorageKey, ChainId, CrossDomainMessage,
    ExtractedStateRootsFromProof, MessageId,
};
use sp_runtime::traits::{AccountIdConversion, AccountIdLookup, BlakeTwo256, Convert, NumberFor};
use sp_runtime::transaction_validity::{TransactionSource, TransactionValidity};
use sp_runtime::{
    create_runtime_str, generic, AccountId32, ApplyExtrinsicResult, Perbill, SaturatedConversion,
};
use sp_std::marker::PhantomData;
use sp_std::prelude::*;
#[cfg(feature = "std")]
use sp_version::NativeVersion;
use sp_version::RuntimeVersion;
use static_assertions::const_assert;
use subspace_core_primitives::crypto::Scalar;
use subspace_core_primitives::objects::BlockObjectMapping;
use subspace_core_primitives::{
    HistorySize, Piece, Randomness, Record, SegmentCommitment, SegmentHeader, SegmentIndex,
    SlotNumber, SolutionRange, U256,
};
use subspace_runtime_primitives::{
    AccountId, Balance, BlockNumber, FindBlockRewardAddress, Hash, Moment, Nonce, Signature,
    MIN_REPLICATION_FACTOR, SHANNON, SSC, STORAGE_FEES_ESCROW_BLOCK_REWARD,
    STORAGE_FEES_ESCROW_BLOCK_TAX,
};

sp_runtime::impl_opaque_keys! {
    pub struct SessionKeys {
    }
}

/// How many pieces one sector is supposed to contain (max)
const MAX_PIECES_IN_SECTOR: u16 = 1000;

// To learn more about runtime versioning and what each of the following value means:
//   https://substrate.dev/docs/en/knowledgebase/runtime/upgrades#runtime-versioning
#[sp_version::runtime_version]
pub const VERSION: RuntimeVersion = RuntimeVersion {
    spec_name: create_runtime_str!("subspace"),
    impl_name: create_runtime_str!("subspace"),
    authoring_version: 0,
    spec_version: 1,
    impl_version: 0,
    apis: RUNTIME_API_VERSIONS,
    transaction_version: 0,
    state_version: 0,
};

/// The version information used to identify this runtime when compiled natively.
#[cfg(feature = "std")]
pub fn native_version() -> NativeVersion {
    NativeVersion {
        runtime_version: VERSION,
        can_author_with: Default::default(),
    }
}

// TODO: Many of below constants should probably be updatable but currently they are not

/// Since Subspace is probabilistic this is the average expected block time that
/// we are targeting. Blocks will be produced at a minimum duration defined
/// by `SLOT_DURATION`, but some slots will not be allocated to any
/// farmer and hence no block will be produced. We expect to have this
/// block time on average following the defined slot duration and the value
/// of `c` configured for Subspace (where `1 - c` represents the probability of
/// a slot being empty).
/// This value is only used indirectly to define the unit constants below
/// that are expressed in blocks. The rest of the code should use
/// `SLOT_DURATION` instead (like the Timestamp pallet for calculating the
/// minimum period).
///
/// Based on:
/// <https://research.web3.foundation/en/latest/polkadot/block-production/Babe.html#-6.-practical-results>
pub const MILLISECS_PER_BLOCK: u64 = 6000;

// NOTE: Currently it is not possible to change the slot duration after the chain has started.
//       Attempting to do so will brick block production.
const SLOT_DURATION: u64 = 1000;

/// 1 in 6 slots (on average, not counting collisions) will have a block.
/// Must match ratio between block and slot duration in constants above.
const SLOT_PROBABILITY: (u64, u64) = (1, 6);

/// Number of slots between slot arrival and when corresponding block can be produced.
const BLOCK_AUTHORING_DELAY: SlotNumber = 4;

/// Interval, in blocks, between blockchain entropy injection into proof of time chain.
const POT_ENTROPY_INJECTION_INTERVAL: BlockNumber = 50;

/// Interval, in entropy injection intervals, where to take entropy for injection from.
const POT_ENTROPY_INJECTION_LOOKBACK_DEPTH: u8 = 2;

/// Delay after block, in slots, when entropy injection takes effect.
const POT_ENTROPY_INJECTION_DELAY: SlotNumber = 15;

// Entropy injection interval must be bigger than injection delay or else we may end up in a
// situation where we'll need to do more than one injection at the same slot
const_assert!(POT_ENTROPY_INJECTION_INTERVAL as u64 > POT_ENTROPY_INJECTION_DELAY);
// Entropy injection delay must be bigger than block authoring delay or else we may include
// invalid future proofs in parent block, +1 ensures we do not have unnecessary reorgs that will
// inevitably happen otherwise
const_assert!(POT_ENTROPY_INJECTION_DELAY > BLOCK_AUTHORING_DELAY + 1);

/// Era duration in blocks.
const ERA_DURATION_IN_BLOCKS: BlockNumber = 2016;

const EQUIVOCATION_REPORT_LONGEVITY: BlockNumber = 256;

/// Initial tx range = U256::MAX / INITIAL_DOMAIN_TX_RANGE.
const INITIAL_DOMAIN_TX_RANGE: u64 = 3;

/// Tx range is adjusted every DOMAIN_TX_RANGE_ADJUSTMENT_INTERVAL blocks.
const TX_RANGE_ADJUSTMENT_INTERVAL_BLOCKS: u64 = 100;

// We assume initial plot size starts with the a single sector.
const INITIAL_SOLUTION_RANGE: SolutionRange = sectors_to_solution_range(1);

/// Number of votes expected per block.
///
/// This impacts solution range for votes in consensus.
const EXPECTED_VOTES_PER_BLOCK: u32 = 9;

/// Number of latest archived segments that are considered "recent history".
const RECENT_SEGMENTS: HistorySize = HistorySize::new(NonZeroU64::new(5).expect("Not zero; qed"));
/// Fraction of pieces from the "recent history" (`recent_segments`) in each sector.
const RECENT_HISTORY_FRACTION: (HistorySize, HistorySize) = (
    HistorySize::new(NonZeroU64::new(1).expect("Not zero; qed")),
    HistorySize::new(NonZeroU64::new(10).expect("Not zero; qed")),
);
/// Minimum lifetime of a plotted sector, measured in archived segment.
const MIN_SECTOR_LIFETIME: HistorySize =
    HistorySize::new(NonZeroU64::new(4).expect("Not zero; qed"));

/// The block weight for 2 seconds of compute
const BLOCK_WEIGHT_FOR_2_SEC: Weight =
    Weight::from_parts(WEIGHT_REF_TIME_PER_SECOND.saturating_mul(2), u64::MAX);

/// A ratio of `Normal` dispatch class within block, for `BlockWeight` and `BlockLength`.
const NORMAL_DISPATCH_RATIO: Perbill = Perbill::from_percent(75);

/// Maximum block length for non-`Normal` extrinsic is 5 MiB.
const MAX_BLOCK_LENGTH: u32 = 5 * 1024 * 1024;

/// Computes the following:
/// ```
/// MAX * slot_probability / audit_chunks_per_chunk / (pieces_in_sector * chunks / s_buckets)
///     / sectors
/// ```
const fn sectors_to_solution_range(sectors: u64) -> SolutionRange {
    let audit_chunks_per_chunk = Scalar::FULL_BYTES / mem::size_of::<SolutionRange>();
    let solution_range = SolutionRange::MAX
        // Account for slot probability
        / SLOT_PROBABILITY.1 * SLOT_PROBABILITY.0
        // We're auditing one chunk in each sector, account for how many audit chunks each chunk has
        / audit_chunks_per_chunk as u64
        // Now take sector size and probability of hitting occupied s-bucket in sector into account
        / (MAX_PIECES_IN_SECTOR as u64 * Record::NUM_CHUNKS as u64 / Record::NUM_S_BUCKETS as u64);

    // Take number of sectors into account
    solution_range / sectors
}

/// Computes the following:
/// ```
/// MAX * slot_probability / audit_chunks_per_chunk / (pieces_in_sector * chunks / s_buckets)
///     / solution_range
/// ```
const fn solution_range_to_sectors(solution_range: SolutionRange) -> u64 {
    let audit_chunks_per_chunk = Scalar::FULL_BYTES / mem::size_of::<SolutionRange>();
    let sectors = SolutionRange::MAX
        // Account for slot probability
        / SLOT_PROBABILITY.1 * SLOT_PROBABILITY.0
        // We're auditing one chunk in each sector, account for how many audit chunks each chunk has
        / audit_chunks_per_chunk as u64
        // Now take sector size and probability of hitting occupied s-bucket in sector into account
        / (MAX_PIECES_IN_SECTOR as u64 * Record::NUM_CHUNKS as u64 / Record::NUM_S_BUCKETS as u64);

    // Take solution range into account
    sectors / solution_range
}

// Quick test to ensure functions above are the inverse of each other
const_assert!(solution_range_to_sectors(sectors_to_solution_range(1)) == 1);
const_assert!(solution_range_to_sectors(sectors_to_solution_range(3)) == 3);
const_assert!(solution_range_to_sectors(sectors_to_solution_range(5)) == 5);

parameter_types! {
    pub const Version: RuntimeVersion = VERSION;
    pub const BlockHashCount: BlockNumber = 2400;
    /// We allow for 2 seconds of compute with a 6 second average block time.
    pub SubspaceBlockWeights: BlockWeights = BlockWeights::with_sensible_defaults(BLOCK_WEIGHT_FOR_2_SEC, NORMAL_DISPATCH_RATIO);
    /// We allow for 3.75 MiB for `Normal` extrinsic with 5 MiB maximum block length.
    pub SubspaceBlockLength: BlockLength = BlockLength::max_with_normal_ratio(MAX_BLOCK_LENGTH, NORMAL_DISPATCH_RATIO);
    pub const ExtrinsicsRootStateVersion: StateVersion = StateVersion::V0;
}

pub type SS58Prefix = ConstU16<2254>;

// Configure FRAME pallets to include in runtime.

impl frame_system::Config for Runtime {
    /// The basic call filter to use in dispatchable.
    ///
    /// `Everything` is used here as we use the signed extension
    /// `DisablePallets` as the actual call filter.
    type BaseCallFilter = Everything;
    /// Block & extrinsics weights: base values and limits.
    type BlockWeights = SubspaceBlockWeights;
    /// The maximum length of a block (in bytes).
    type BlockLength = SubspaceBlockLength;
    /// The identifier used to distinguish between accounts.
    type AccountId = AccountId;
    /// The aggregated dispatch type that is available for extrinsics.
    type RuntimeCall = RuntimeCall;
    /// The lookup mechanism to get account ID from whatever is passed in dispatchers.
    type Lookup = AccountIdLookup<AccountId, ()>;
    /// The type for storing how many extrinsics an account has signed.
    type Nonce = Nonce;
    /// The type for hashing blocks and tries.
    type Hash = Hash;
    /// The hashing algorithm used.
    type Hashing = BlakeTwo256;
    /// The block type.
    type Block = Block;
    /// The ubiquitous event type.
    type RuntimeEvent = RuntimeEvent;
    /// The ubiquitous origin type.
    type RuntimeOrigin = RuntimeOrigin;
    /// Maximum number of block number to block hash mappings to keep (oldest pruned first).
    type BlockHashCount = ConstU32<250>;
    /// The weight of database operations that the runtime can invoke.
    type DbWeight = RocksDbWeight;
    /// Version of the runtime.
    type Version = Version;
    /// Converts a module to the index of the module in `construct_runtime!`.
    ///
    /// This type is being generated by `construct_runtime!`.
    type PalletInfo = PalletInfo;
    /// What to do if a new account is created.
    type OnNewAccount = ();
    /// What to do if an account is fully reaped from the system.
    type OnKilledAccount = ();
    /// The data to be stored in an account.
    type AccountData = pallet_balances::AccountData<Balance>;
    /// Weight information for the extrinsics of this pallet.
    type SystemWeightInfo = ();
    /// This is used as an identifier of the chain.
    type SS58Prefix = SS58Prefix;
    /// The set code logic, just the default since we're not a parachain.
    type OnSetCode = ();
    type MaxConsumers = ConstU32<16>;
    type ExtrinsicsRootStateVersion = ExtrinsicsRootStateVersion;
}

parameter_types! {
    pub const BlockAuthoringDelay: SlotNumber = BLOCK_AUTHORING_DELAY;
    pub const PotEntropyInjectionInterval: BlockNumber = POT_ENTROPY_INJECTION_INTERVAL;
    pub const PotEntropyInjectionLookbackDepth: u8 = POT_ENTROPY_INJECTION_LOOKBACK_DEPTH;
    pub const PotEntropyInjectionDelay: SlotNumber = POT_ENTROPY_INJECTION_DELAY;
    pub const SlotProbability: (u64, u64) = SLOT_PROBABILITY;
    pub const ExpectedVotesPerBlock: u32 = EXPECTED_VOTES_PER_BLOCK;
    pub const RecentSegments: HistorySize = RECENT_SEGMENTS;
    pub const RecentHistoryFraction: (HistorySize, HistorySize) = RECENT_HISTORY_FRACTION;
    pub const MinSectorLifetime: HistorySize = MIN_SECTOR_LIFETIME;
    // Disable solution range adjustment at the start of chain.
    // Root origin must enable later
    pub const ShouldAdjustSolutionRange: bool = false;
}

pub struct ConfirmationDepthK;

impl Get<BlockNumber> for ConfirmationDepthK {
    fn get() -> BlockNumber {
        pallet_runtime_configs::ConfirmationDepthK::<Runtime>::get()
    }
}

impl pallet_subspace::Config for Runtime {
    type RuntimeEvent = RuntimeEvent;
    type BlockAuthoringDelay = BlockAuthoringDelay;
    type PotEntropyInjectionInterval = PotEntropyInjectionInterval;
    type PotEntropyInjectionLookbackDepth = PotEntropyInjectionLookbackDepth;
    type PotEntropyInjectionDelay = PotEntropyInjectionDelay;
    type EraDuration = ConstU32<ERA_DURATION_IN_BLOCKS>;
    type InitialSolutionRange = ConstU64<INITIAL_SOLUTION_RANGE>;
    type SlotProbability = SlotProbability;
    type ConfirmationDepthK = ConfirmationDepthK;
    type RecentSegments = RecentSegments;
    type RecentHistoryFraction = RecentHistoryFraction;
    type MinSectorLifetime = MinSectorLifetime;
    type ExpectedVotesPerBlock = ExpectedVotesPerBlock;
    type MaxPiecesInSector = ConstU16<{ MAX_PIECES_IN_SECTOR }>;
    type ShouldAdjustSolutionRange = ShouldAdjustSolutionRange;
    type EraChangeTrigger = pallet_subspace::NormalEraChange;

    type HandleEquivocation = pallet_subspace::equivocation::EquivocationHandler<
        OffencesSubspace,
        ConstU64<{ EQUIVOCATION_REPORT_LONGEVITY as u64 }>,
    >;

    type WeightInfo = pallet_subspace::weights::SubstrateWeight<Runtime>;
}

impl pallet_timestamp::Config for Runtime {
    /// A timestamp: milliseconds since the unix epoch.
    type Moment = Moment;
    type OnTimestampSet = ();
    type MinimumPeriod = ConstU64<{ SLOT_DURATION / 2 }>;
    type WeightInfo = ();
}

parameter_types! {
    // TODO: Correct value
    pub const ExistentialDeposit: Balance = 500 * SHANNON;
}

#[derive(
    PartialEq, Eq, Clone, Encode, Decode, TypeInfo, MaxEncodedLen, Ord, PartialOrd, Copy, Debug,
)]
pub enum HoldIdentifier {
    Domains(DomainsHoldIdentifier),
}

impl pallet_domains::HoldIdentifier<Runtime> for HoldIdentifier {
    fn staking_pending_deposit(operator_id: OperatorId) -> Self {
        Self::Domains(DomainsHoldIdentifier::Staking(
            StakingHoldIdentifier::PendingDeposit(operator_id),
        ))
    }

    fn staking_staked(operator_id: OperatorId) -> Self {
        Self::Domains(DomainsHoldIdentifier::Staking(
            StakingHoldIdentifier::Staked(operator_id),
        ))
    }

    fn staking_pending_unlock(operator_id: OperatorId) -> Self {
        Self::Domains(DomainsHoldIdentifier::Staking(
            StakingHoldIdentifier::PendingUnlock(operator_id),
        ))
    }

    fn domain_instantiation_id(domain_id: DomainId) -> Self {
        Self::Domains(DomainsHoldIdentifier::DomainInstantiation(domain_id))
    }
}

parameter_types! {
    // TODO: revisit this
    pub const MaxHolds: u32 = 100;
}

impl pallet_balances::Config for Runtime {
    type MaxLocks = ConstU32<50>;
    type MaxReserves = ();
    type ReserveIdentifier = [u8; 8];
    /// The type for recording an account's balance.
    type Balance = Balance;
    /// The ubiquitous event type.
    type RuntimeEvent = RuntimeEvent;
    type DustRemoval = ();
    type ExistentialDeposit = ExistentialDeposit;
    type AccountStore = System;
    type WeightInfo = pallet_balances::weights::SubstrateWeight<Runtime>;
    type FreezeIdentifier = ();
    type MaxFreezes = ();
    type RuntimeHoldReason = HoldIdentifier;
    type MaxHolds = MaxHolds;
}

parameter_types! {
    pub const StorageFeesEscrowBlockReward: (u64, u64) = STORAGE_FEES_ESCROW_BLOCK_REWARD;
    pub const StorageFeesEscrowBlockTax: (u64, u64) = STORAGE_FEES_ESCROW_BLOCK_TAX;
}

pub struct CreditSupply;

impl Get<Balance> for CreditSupply {
    fn get() -> Balance {
        Balances::total_issuance()
    }
}

pub struct TotalSpacePledged;

impl Get<u128> for TotalSpacePledged {
    fn get() -> u128 {
        let sectors = solution_range_to_sectors(Subspace::solution_ranges().current);
        sectors as u128 * MAX_PIECES_IN_SECTOR as u128 * Piece::SIZE as u128
    }
}

pub struct BlockchainHistorySize;

impl Get<u128> for BlockchainHistorySize {
    fn get() -> u128 {
        u128::from(Subspace::archived_history_size())
    }
}

impl pallet_transaction_fees::Config for Runtime {
    type RuntimeEvent = RuntimeEvent;
    type MinReplicationFactor = ConstU16<MIN_REPLICATION_FACTOR>;
    type StorageFeesEscrowBlockReward = StorageFeesEscrowBlockReward;
    type StorageFeesEscrowBlockTax = StorageFeesEscrowBlockTax;
    type CreditSupply = CreditSupply;
    type TotalSpacePledged = TotalSpacePledged;
    type BlockchainHistorySize = BlockchainHistorySize;
    type Currency = Balances;
    type FindBlockRewardAddress = Subspace;
    type WeightInfo = ();
}

impl pallet_transaction_payment::Config for Runtime {
    type RuntimeEvent = RuntimeEvent;
    type OnChargeTransaction = OnChargeTransaction;
    type OperationalFeeMultiplier = ConstU8<5>;
    type WeightToFee = IdentityFee<Balance>;
    type LengthToFee = ConstantMultiplier<Balance, TransactionByteFee>;
    type FeeMultiplierUpdate = ();
}

impl pallet_utility::Config for Runtime {
    type RuntimeEvent = RuntimeEvent;
    type RuntimeCall = RuntimeCall;
    type PalletsOrigin = OriginCaller;
    type WeightInfo = pallet_utility::weights::SubstrateWeight<Runtime>;
}

impl pallet_sudo::Config for Runtime {
    type RuntimeEvent = RuntimeEvent;
    type RuntimeCall = RuntimeCall;
    type WeightInfo = pallet_sudo::weights::SubstrateWeight<Runtime>;
}

parameter_types! {
    pub const RelayConfirmationDepth: BlockNumber = 18;
    pub SelfChainId: ChainId = ChainId::Consensus;
}

pub struct DomainInfo;

impl sp_messenger::endpoint::DomainInfo<BlockNumber, Hash, Hash> for DomainInfo {
    fn domain_best_number(domain_id: DomainId) -> Option<BlockNumber> {
        Domains::domain_best_number(domain_id)
    }

    fn domain_state_root(domain_id: DomainId, number: BlockNumber, hash: Hash) -> Option<Hash> {
        Domains::domain_state_root(domain_id, number, hash)
    }
}

pub struct OnXDMRewards;

impl sp_messenger::OnXDMRewards<Balance> for OnXDMRewards {
    fn on_xdm_rewards(reward: Balance) {
        if let Some(block_author) = Subspace::find_block_reward_address() {
            let _ = Balances::deposit_creating(&block_author, reward);
        }
    }
}

impl pallet_messenger::Config for Runtime {
    type RuntimeEvent = RuntimeEvent;
    type SelfChainId = SelfChainId;

    fn get_endpoint_handler(endpoint: &Endpoint) -> Option<Box<dyn EndpointHandlerT<MessageId>>> {
        if endpoint == &Endpoint::Id(TransporterEndpointId::get()) {
            Some(Box::new(EndpointHandler(PhantomData::<Runtime>)))
        } else {
            None
        }
    }

    type Currency = Balances;
    type DomainInfo = DomainInfo;
    type ConfirmationDepth = RelayConfirmationDepth;
    type WeightInfo = pallet_messenger::weights::SubstrateWeight<Runtime>;
    type WeightToFee = IdentityFee<domain_runtime_primitives::Balance>;
    type OnXDMRewards = OnXDMRewards;
}

impl<C> frame_system::offchain::SendTransactionTypes<C> for Runtime
where
    RuntimeCall: From<C>,
{
    type Extrinsic = UncheckedExtrinsic;
    type OverarchingCall = RuntimeCall;
}

parameter_types! {
    pub const TransporterEndpointId: EndpointId = 1;
}

pub struct AccountIdConverter;

impl Convert<AccountId, MultiAccountId> for AccountIdConverter {
    fn convert(account_id: AccountId) -> MultiAccountId {
        MultiAccountId::AccountId32(account_id.into())
    }
}

impl TryConvertBack<AccountId, MultiAccountId> for AccountIdConverter {
    fn try_convert_back(multi_account_id: MultiAccountId) -> Option<AccountId> {
        match multi_account_id {
            MultiAccountId::AccountId32(acc) => Some(AccountId::from(acc)),
            _ => None,
        }
    }
}

impl pallet_transporter::Config for Runtime {
    type RuntimeEvent = RuntimeEvent;
    type SelfChainId = SelfChainId;
    type SelfEndpointId = TransporterEndpointId;
    type Currency = Balances;
    type Sender = Messenger;
    type AccountIdConverter = AccountIdConverter;
    type WeightInfo = pallet_transporter::weights::SubstrateWeight<Runtime>;
}

impl pallet_offences_subspace::Config for Runtime {
    type RuntimeEvent = RuntimeEvent;
    type OnOffenceHandler = Subspace;
}

parameter_types! {
    pub const MaximumReceiptDrift: BlockNumber = 128;
    pub const InitialDomainTxRange: u64 = INITIAL_DOMAIN_TX_RANGE;
    pub const DomainTxRangeAdjustmentInterval: u64 = TX_RANGE_ADJUSTMENT_INTERVAL_BLOCKS;
    /// Runtime upgrade is delayed for 1 day at 6 sec block time.
    pub const DomainRuntimeUpgradeDelay: BlockNumber = 14_400;
    // Minimum Operator stake is 2 * MaximumBlockWeight * WeightToFee
    pub MinOperatorStake: Balance = Balance::saturated_from(2 * BLOCK_WEIGHT_FOR_2_SEC.ref_time());
    /// Use the consensus chain's `Normal` extrinsics block size limit as the domain block size limit
    pub MaxDomainBlockSize: u32 = NORMAL_DISPATCH_RATIO * MAX_BLOCK_LENGTH;
    /// Use the consensus chain's `Normal` extrinsics block weight limit as the domain block weight limit
    pub MaxDomainBlockWeight: Weight = NORMAL_DISPATCH_RATIO * BLOCK_WEIGHT_FOR_2_SEC;
    pub const MaxBundlesPerBlock: u32 = 10;
    pub const DomainInstantiationDeposit: Balance = 100 * SSC;
    pub const MaxDomainNameLength: u32 = 32;
    pub const BlockTreePruningDepth: u32 = 256;
    // TODO: revisit these
    pub const StakeWithdrawalLockingPeriod: DomainNumber = 256;
    // TODO: revisit these. For now epoch every 10 mins for a 6 second block and only 100 number of staking
    // operations allowed within each epoch.
    pub const StakeEpochDuration: DomainNumber = 100;
    pub TreasuryAccount: AccountId = PalletId(*b"treasury").into_account_truncating();
    pub const MaxPendingStakingOperation: u32 = 100;
    pub SudoId: AccountId = Sudo::key().expect("Sudo account must exist");
}

pub struct StorageKeys;
impl sp_domains::fraud_proof::StorageKeys for StorageKeys {
    fn block_randomness_storage_key() -> StorageKey {
        StorageKey(
            pallet_subspace::pallet::BlockRandomness::<Runtime>::storage_value_final_key().to_vec(),
        )
    }

    fn timestamp_storage_key() -> StorageKey {
        StorageKey(pallet_timestamp::pallet::Now::<Runtime>::storage_value_final_key().to_vec())
    }
}

pub struct DeriveExtrinsics;
impl sp_domains::fraud_proof::DeriveExtrinsics<Moment> for DeriveExtrinsics {
    fn derive_timestamp_extrinsic(now: Moment) -> Vec<u8> {
        UncheckedExtrinsic::new_unsigned(pallet_timestamp::Call::<Runtime>::set { now }.into())
            .encode()
    }
}

impl pallet_domains::Config for Runtime {
    type RuntimeEvent = RuntimeEvent;
    type DomainNumber = DomainNumber;
    type DomainHash = DomainHash;
    type ConfirmationDepthK = ConfirmationDepthK;
    type DomainRuntimeUpgradeDelay = DomainRuntimeUpgradeDelay;
    type Currency = Balances;
    type HoldIdentifier = HoldIdentifier;
    type WeightInfo = pallet_domains::weights::SubstrateWeight<Runtime>;
    type InitialDomainTxRange = InitialDomainTxRange;
    type DomainTxRangeAdjustmentInterval = DomainTxRangeAdjustmentInterval;
    type MinOperatorStake = MinOperatorStake;
    type MaxDomainBlockSize = MaxDomainBlockSize;
    type MaxDomainBlockWeight = MaxDomainBlockWeight;
    type MaxBundlesPerBlock = MaxBundlesPerBlock;
    type DomainInstantiationDeposit = DomainInstantiationDeposit;
    type MaxDomainNameLength = MaxDomainNameLength;
    type Share = Balance;
    type BlockTreePruningDepth = BlockTreePruningDepth;
    type StakeWithdrawalLockingPeriod = StakeWithdrawalLockingPeriod;
    type StakeEpochDuration = StakeEpochDuration;
    type TreasuryAccount = TreasuryAccount;
    type MaxPendingStakingOperation = MaxPendingStakingOperation;
    type SudoId = SudoId;
    type Randomness = Subspace;
    type StorageKeys = StorageKeys;
    type DeriveExtrinsics = DeriveExtrinsics;
}

pub struct StakingOnReward;

impl pallet_rewards::OnReward<AccountId, Balance> for StakingOnReward {
    fn on_reward(account: AccountId, reward: Balance) {
        Domains::on_block_reward(account, reward);
    }
}

parameter_types! {
    pub const BlockReward: Balance = SSC / (ExpectedVotesPerBlock::get() as Balance + 1);
    pub const VoteReward: Balance = SSC / (ExpectedVotesPerBlock::get() as Balance + 1);
}

impl pallet_rewards::Config for Runtime {
    type RuntimeEvent = RuntimeEvent;
    type Currency = Balances;
    type BlockReward = BlockReward;
    type VoteReward = VoteReward;
    type FindBlockRewardAddress = Subspace;
    type FindVotingRewardAddresses = Subspace;
    type WeightInfo = ();
    type OnReward = StakingOnReward;
}

pub type FeedId = u64;

parameter_types! {
    // Limit maximum number of feeds per account
    pub const MaxFeeds: u32 = 100;
}

impl pallet_feeds::Config for Runtime {
    type RuntimeEvent = RuntimeEvent;
    type FeedId = FeedId;
    type FeedProcessorKind = FeedProcessorKind;
    type MaxFeeds = MaxFeeds;

    fn feed_processor(
        feed_processor_kind: Self::FeedProcessorKind,
    ) -> Box<dyn FeedProcessor<Self::FeedId>> {
        feed_processor(feed_processor_kind)
    }
}

impl pallet_grandpa_finality_verifier::Config for Runtime {
    type ChainId = FeedId;
}

impl pallet_object_store::Config for Runtime {
    type RuntimeEvent = RuntimeEvent;
}

impl pallet_runtime_configs::Config for Runtime {
    type WeightInfo = pallet_runtime_configs::weights::SubstrateWeight<Runtime>;
}

parameter_types! {
    // This value doesn't matter, we don't use it (`VestedTransferOrigin = EnsureNever` below).
    pub const MinVestedTransfer: Balance = 0;
}

impl orml_vesting::Config for Runtime {
    type RuntimeEvent = RuntimeEvent;
    type Currency = Balances;
    type MinVestedTransfer = MinVestedTransfer;
    type VestedTransferOrigin = EnsureNever<AccountId>;
    type WeightInfo = ();
    type MaxVestingSchedules = ConstU32<2>;
    type BlockNumberProvider = System;
}

construct_runtime!(
    pub struct Runtime {
        System: frame_system = 0,
        Timestamp: pallet_timestamp = 1,

        Subspace: pallet_subspace = 2,
        OffencesSubspace: pallet_offences_subspace = 3,
        Rewards: pallet_rewards = 4,

        Balances: pallet_balances = 5,
        TransactionFees: pallet_transaction_fees = 6,
        TransactionPayment: pallet_transaction_payment = 7,
        Utility: pallet_utility = 8,

        Feeds: pallet_feeds = 9,
        GrandpaFinalityVerifier: pallet_grandpa_finality_verifier = 10,
        ObjectStore: pallet_object_store = 11,
        Domains: pallet_domains = 12,
        RuntimeConfigs: pallet_runtime_configs = 14,

        Vesting: orml_vesting = 13,

        // messenger stuff
        // Note: Indexes should match with indexes on other chains and domains
        Messenger: pallet_messenger = 60,
        Transporter: pallet_transporter = 61,

        // Reserve some room for other pallets as we'll remove sudo pallet eventually.
        Sudo: pallet_sudo = 100,
    }
);

/// The address format for describing accounts.
pub type Address = sp_runtime::MultiAddress<AccountId, ()>;
/// Block header type as expected by this runtime.
pub type Header = generic::Header<BlockNumber, BlakeTwo256>;
/// Block type as expected by this runtime.
pub type Block = generic::Block<Header, UncheckedExtrinsic>;

/// The SignedExtension to the basic transaction logic.
pub type SignedExtra = (
    frame_system::CheckNonZeroSender<Runtime>,
    frame_system::CheckSpecVersion<Runtime>,
    frame_system::CheckTxVersion<Runtime>,
    frame_system::CheckGenesis<Runtime>,
    frame_system::CheckMortality<Runtime>,
    frame_system::CheckNonce<Runtime>,
    frame_system::CheckWeight<Runtime>,
    pallet_transaction_payment::ChargeTransactionPayment<Runtime>,
    CheckStorageAccess,
    DisablePallets,
);
/// Unchecked extrinsic type as expected by this runtime.
pub type UncheckedExtrinsic =
    generic::UncheckedExtrinsic<Address, RuntimeCall, Signature, SignedExtra>;
/// Executive: handles dispatch to the various modules.
pub type Executive = frame_executive::Executive<
    Runtime,
    Block,
    frame_system::ChainContext<Runtime>,
    Runtime,
    AllPalletsWithSystem,
>;

fn extract_segment_headers(ext: &UncheckedExtrinsic) -> Option<Vec<SegmentHeader>> {
    match &ext.function {
        RuntimeCall::Subspace(pallet_subspace::Call::store_segment_headers { segment_headers }) => {
            Some(segment_headers.clone())
        }
        _ => None,
    }
}

fn extract_xdm_proof_state_roots(
    encoded_ext: Vec<u8>,
) -> Option<
    ExtractedStateRootsFromProof<
        domain_runtime_primitives::BlockNumber,
        domain_runtime_primitives::Hash,
        domain_runtime_primitives::Hash,
    >,
> {
    if let Ok(ext) = UncheckedExtrinsic::decode(&mut encoded_ext.as_slice()) {
        match &ext.function {
            RuntimeCall::Messenger(pallet_messenger::Call::relay_message { msg }) => {
                msg.extract_state_roots_from_proof::<BlakeTwo256>()
            }
            RuntimeCall::Messenger(pallet_messenger::Call::relay_message_response { msg }) => {
                msg.extract_state_roots_from_proof::<BlakeTwo256>()
            }
            _ => None,
        }
    } else {
        None
    }
}

struct RewardAddress([u8; 32]);

impl From<FarmerPublicKey> for RewardAddress {
    #[inline]
    fn from(farmer_public_key: FarmerPublicKey) -> Self {
        Self(
            farmer_public_key
                .as_slice()
                .try_into()
                .expect("Public key is always of correct size; qed"),
        )
    }
}

impl From<RewardAddress> for AccountId32 {
    #[inline]
    fn from(reward_address: RewardAddress) -> Self {
        reward_address.0.into()
    }
}

#[cfg(feature = "runtime-benchmarks")]
mod benches {
    frame_benchmarking::define_benchmarks!(
        [frame_benchmarking, BaselineBench::<Runtime>]
        [frame_system, SystemBench::<Runtime>]
        [pallet_balances, Balances]
        [pallet_domains, Domains]
        [pallet_runtime_configs, RuntimeConfigs]
        [pallet_subspace, Subspace]
        [pallet_timestamp, Timestamp]
    );
}

<<<<<<< HEAD
#[cfg(not(feature = "pot"))]
impl_runtime_apis! {
    impl sp_api::Core<Block> for Runtime {
        fn version() -> RuntimeVersion {
            VERSION
        }

        fn execute_block(block: Block) {
            Executive::execute_block(block);
        }

        fn initialize_block(header: &<Block as BlockT>::Header) {
            Executive::initialize_block(header)
        }
    }

    impl sp_api::Metadata<Block> for Runtime {
        fn metadata() -> OpaqueMetadata {
            OpaqueMetadata::new(Runtime::metadata().into())
        }

        fn metadata_at_version(version: u32) -> Option<OpaqueMetadata> {
            Runtime::metadata_at_version(version)
        }

        fn metadata_versions() -> sp_std::vec::Vec<u32> {
            Runtime::metadata_versions()
        }
    }

    impl sp_block_builder::BlockBuilder<Block> for Runtime {
        fn apply_extrinsic(extrinsic: <Block as BlockT>::Extrinsic) -> ApplyExtrinsicResult {
            Executive::apply_extrinsic(extrinsic)
        }

        fn finalize_block() -> <Block as BlockT>::Header {
            Executive::finalize_block()
        }

        fn inherent_extrinsics(data: sp_inherents::InherentData) -> Vec<<Block as BlockT>::Extrinsic> {
            data.create_extrinsics()
        }

        fn check_inherents(
            block: Block,
            data: sp_inherents::InherentData,
        ) -> sp_inherents::CheckInherentsResult {
            data.check_extrinsics(&block)
        }
    }

    impl sp_transaction_pool::runtime_api::TaggedTransactionQueue<Block> for Runtime {
        fn validate_transaction(
            source: TransactionSource,
            tx: <Block as BlockT>::Extrinsic,
            block_hash: <Block as BlockT>::Hash,
        ) -> TransactionValidity {
            Executive::validate_transaction(source, tx, block_hash)
        }
    }

    impl sp_offchain::OffchainWorkerApi<Block> for Runtime {
        fn offchain_worker(header: &<Block as BlockT>::Header) {
            Executive::offchain_worker(header)
        }
    }

    impl sp_objects::ObjectsApi<Block> for Runtime {
        fn extract_block_object_mapping(block: Block, successful_calls: Vec<Hash>) -> BlockObjectMapping {
            extract_block_object_mapping(block, successful_calls)
        }

        fn validated_object_call_hashes() -> Vec<Hash> {
            Feeds::successful_puts()
        }
    }

    impl sp_consensus_subspace::SubspaceApi<Block, FarmerPublicKey> for Runtime {
        fn history_size() -> HistorySize {
            <pallet_subspace::Pallet<Runtime>>::history_size()
        }

        fn max_pieces_in_sector() -> u16 {
            MAX_PIECES_IN_SECTOR
        }

        fn slot_duration() -> SlotDuration {
            SlotDuration::from_millis(SLOT_DURATION)
        }

        fn global_randomnesses() -> GlobalRandomnesses {
            Subspace::global_randomnesses()
        }

        fn solution_ranges() -> SolutionRanges {
            Subspace::solution_ranges()
        }

        fn submit_report_equivocation_extrinsic(
            equivocation_proof: EquivocationProof<<Block as BlockT>::Header>,
        ) -> Option<()> {
            Subspace::submit_equivocation_report(equivocation_proof)
        }

        fn submit_vote_extrinsic(
            signed_vote: SignedVote<NumberFor<Block>, <Block as BlockT>::Hash, FarmerPublicKey>,
        ) {
            let SignedVote { vote, signature } = signed_vote;
            let Vote::V0 {
                height,
                parent_hash,
                slot,
                solution,
            } = vote;

            Subspace::submit_vote(SignedVote {
                vote: Vote::V0 {
                    height,
                    parent_hash,
                    slot,
                    solution: solution.into_reward_address_format::<RewardAddress, AccountId32>(),
                },
                signature,
            })
        }

        fn is_in_block_list(farmer_public_key: &FarmerPublicKey) -> bool {
            // TODO: Either check tx pool too for pending equivocations or replace equivocation
            //  mechanism with an alternative one, so that blocking happens faster
            Subspace::is_in_block_list(farmer_public_key)
        }

        fn segment_commitment(segment_index: SegmentIndex) -> Option<SegmentCommitment> {
            Subspace::segment_commitment(segment_index)
        }

        fn extract_segment_headers(ext: &<Block as BlockT>::Extrinsic) -> Option<Vec<SegmentHeader >> {
            extract_segment_headers(ext)
        }

        fn is_inherent(ext: &<Block as BlockT>::Extrinsic) -> bool {
            match &ext.function {
                RuntimeCall::Subspace(call) => Subspace::is_inherent(call),
                RuntimeCall::Timestamp(call) => Timestamp::is_inherent(call),
                _ => false,
            }
        }

        fn root_plot_public_key() -> Option<FarmerPublicKey> {
            Subspace::root_plot_public_key()
        }

        fn should_adjust_solution_range() -> bool {
            Subspace::should_adjust_solution_range()
        }

        fn chain_constants() -> ChainConstants {
            Subspace::chain_constants()
        }
    }

    impl sp_domains::transaction::PreValidationObjectApi<Block, DomainNumber, DomainHash, > for Runtime {
        fn extract_pre_validation_object(
            extrinsic: <Block as BlockT>::Extrinsic,
        ) -> sp_domains::transaction::PreValidationObject<Block, DomainNumber, DomainHash> {
            crate::domains::extract_pre_validation_object(extrinsic)
        }
    }

    impl sp_domains::DomainsApi<Block, DomainNumber, DomainHash> for Runtime {
        fn submit_bundle_unsigned(
            opaque_bundle: sp_domains::OpaqueBundle<NumberFor<Block>, <Block as BlockT>::Hash, DomainNumber, DomainHash, Balance>,
        ) {
            Domains::submit_bundle_unsigned(opaque_bundle)
        }

        fn extract_successful_bundles(
            domain_id: DomainId,
            extrinsics: Vec<<Block as BlockT>::Extrinsic>,
        ) -> sp_domains::OpaqueBundles<Block, DomainNumber, DomainHash, Balance> {
            crate::domains::extract_successful_bundles(domain_id, extrinsics)
        }

        fn extrinsics_shuffling_seed() -> Randomness {
            Randomness::from(Domains::extrinsics_shuffling_seed().to_fixed_bytes())
        }

        fn domain_runtime_code(domain_id: DomainId) -> Option<Vec<u8>> {
            Domains::domain_runtime_code(domain_id)
        }

        fn runtime_id(domain_id: DomainId) -> Option<sp_domains::RuntimeId> {
            Domains::runtime_id(domain_id)
        }

        fn domain_instance_data(domain_id: DomainId) -> Option<(DomainInstanceData, NumberFor<Block>)> {
            Domains::domain_instance_data(domain_id)
        }

        fn timestamp() -> Moment{
            Timestamp::now()
        }

        fn domain_tx_range(domain_id: DomainId) -> U256 {
            Domains::domain_tx_range(domain_id)
        }

        fn genesis_state_root(domain_id: DomainId) -> Option<H256> {
            Domains::genesis_state_root(domain_id)
        }

        fn head_receipt_number(domain_id: DomainId) -> NumberFor<Block> {
            Domains::head_receipt_number(domain_id)
        }

        fn oldest_receipt_number(domain_id: DomainId) -> NumberFor<Block> {
            Domains::oldest_receipt_number(domain_id)
        }

        fn block_tree_pruning_depth() -> NumberFor<Block> {
            Domains::block_tree_pruning_depth()
        }

        fn domain_block_limit(domain_id: DomainId) -> Option<sp_domains::DomainBlockLimit> {
            Domains::domain_block_limit(domain_id)
        }

        fn non_empty_er_exists(domain_id: DomainId) -> bool {
            Domains::non_empty_er_exists(domain_id)
        }

        fn domain_best_number(domain_id: DomainId) -> Option<DomainNumber> {
            Domains::domain_best_number(domain_id)
        }

        fn domain_state_root(domain_id: DomainId, number: DomainNumber, hash: DomainHash) -> Option<DomainHash>{
            Domains::domain_state_root(domain_id, number, hash)
        }
    }

    impl sp_domains::BundleProducerElectionApi<Block, Balance> for Runtime {
        fn bundle_producer_election_params(domain_id: DomainId) -> Option<BundleProducerElectionParams<Balance>> {
            Domains::bundle_producer_election_params(domain_id)
        }

        fn operator(operator_id: OperatorId) -> Option<(OperatorPublicKey, Balance)> {
            Domains::operator(operator_id)
        }
    }

    impl sp_domains::fraud_proof::ExecutionReceiptApi<Block, DomainNumber, DomainHash> for Runtime {
        fn get_execution_receipt_by_hash(hash: ReceiptHash) -> Option<ExecutionReceipt<NumberFor<Block>, <Block as BlockT>::Hash, DomainNumber, DomainHash, Balance>> {
            Domains::execution_receipt_by_hash(hash)
        }
    }

    impl sp_session::SessionKeys<Block> for Runtime {
        fn generate_session_keys(seed: Option<Vec<u8>>) -> Vec<u8> {
            SessionKeys::generate(seed)
        }

        fn decode_session_keys(
            encoded: Vec<u8>,
        ) -> Option<Vec<(Vec<u8>, KeyTypeId)>> {
            SessionKeys::decode_into_raw_public_keys(&encoded)
        }
    }

    impl frame_system_rpc_runtime_api::AccountNonceApi<Block, AccountId, Nonce> for Runtime {
        fn account_nonce(account: AccountId) -> Nonce {
            System::account_nonce(account)
        }
    }

    impl pallet_transaction_payment_rpc_runtime_api::TransactionPaymentApi<Block, Balance> for Runtime {
        fn query_info(
            uxt: <Block as BlockT>::Extrinsic,
            len: u32,
        ) -> pallet_transaction_payment_rpc_runtime_api::RuntimeDispatchInfo<Balance> {
            TransactionPayment::query_info(uxt, len)
        }
        fn query_fee_details(
            uxt: <Block as BlockT>::Extrinsic,
            len: u32,
        ) -> pallet_transaction_payment::FeeDetails<Balance> {
            TransactionPayment::query_fee_details(uxt, len)
        }
        fn query_weight_to_fee(weight: Weight) -> Balance {
            TransactionPayment::weight_to_fee(weight)
        }
        fn query_length_to_fee(length: u32) -> Balance {
            TransactionPayment::length_to_fee(length)
        }
    }

    impl sp_messenger::MessengerApi<Block, BlockNumber> for Runtime {
        fn extract_xdm_proof_state_roots(
            extrinsic: Vec<u8>,
        ) -> Option<ExtractedStateRootsFromProof<BlockNumber, <Block as BlockT>::Hash, <Block as BlockT>::Hash>> {
            extract_xdm_proof_state_roots(extrinsic)
        }

        fn is_domain_info_confirmed(
            domain_id: DomainId,
            domain_block_info: BlockInfo<BlockNumber, <Block as BlockT>::Hash>,
            domain_state_root: <Block as BlockT>::Hash,
        ) -> bool{
            Messenger::is_domain_info_confirmed(domain_id, domain_block_info, domain_state_root)
        }
    }

    impl sp_messenger::RelayerApi<Block, BlockNumber> for Runtime {
        fn chain_id() -> ChainId {
            SelfChainId::get()
        }

        fn relay_confirmation_depth() -> BlockNumber {
            RelayConfirmationDepth::get()
        }

        fn block_messages() -> BlockMessagesWithStorageKey {
            Messenger::get_block_messages()
        }

        fn outbox_message_unsigned(msg: CrossDomainMessage<BlockNumber, <Block as BlockT>::Hash, <Block as BlockT>::Hash>) -> Option<<Block as BlockT>::Extrinsic> {
            Messenger::outbox_message_unsigned(msg)
        }

        fn inbox_response_message_unsigned(msg: CrossDomainMessage<BlockNumber, <Block as BlockT>::Hash, <Block as BlockT>::Hash>) -> Option<<Block as BlockT>::Extrinsic> {
            Messenger::inbox_response_message_unsigned(msg)
        }

        fn should_relay_outbox_message(dst_chain_id: ChainId, msg_id: MessageId) -> bool {
            Messenger::should_relay_outbox_message(dst_chain_id, msg_id)
        }

        fn should_relay_inbox_message_response(dst_chain_id: ChainId, msg_id: MessageId) -> bool {
            Messenger::should_relay_inbox_message_response(dst_chain_id, msg_id)
        }
    }

    #[cfg(feature = "runtime-benchmarks")]
    impl frame_benchmarking::Benchmark<Block> for Runtime {
        fn benchmark_metadata(extra: bool) -> (
            Vec<frame_benchmarking::BenchmarkList>,
            Vec<frame_support::traits::StorageInfo>,
        ) {
            use frame_benchmarking::{baseline, Benchmarking, BenchmarkList};
            use frame_support::traits::StorageInfoTrait;
            use frame_system_benchmarking::Pallet as SystemBench;
            use baseline::Pallet as BaselineBench;

            let mut list = Vec::<BenchmarkList>::new();
            list_benchmarks!(list, extra);

            let storage_info = AllPalletsWithSystem::storage_info();

            (list, storage_info)
        }

        fn dispatch_benchmark(
            config: frame_benchmarking::BenchmarkConfig
        ) -> Result<Vec<frame_benchmarking::BenchmarkBatch>, sp_runtime::RuntimeString> {
            use frame_benchmarking::{baseline, Benchmarking, BenchmarkBatch, TrackedStorageKey};

            use frame_system_benchmarking::Pallet as SystemBench;
            use baseline::Pallet as BaselineBench;

            impl frame_system_benchmarking::Config for Runtime {}
            impl baseline::Config for Runtime {}

            use frame_support::traits::WhitelistedStorageKeys;
            let whitelist: Vec<TrackedStorageKey> = AllPalletsWithSystem::whitelisted_storage_keys();

            let mut batches = Vec::<BenchmarkBatch>::new();
            let params = (&config, &whitelist);
            add_benchmarks!(params, batches);

            Ok(batches)
        }
    }
}
#[cfg(feature = "pot")]
=======
>>>>>>> 606d2592
impl_runtime_apis! {
    impl sp_api::Core<Block> for Runtime {
        fn version() -> RuntimeVersion {
            VERSION
        }

        fn execute_block(block: Block) {
            Executive::execute_block(block);
        }

        fn initialize_block(header: &<Block as BlockT>::Header) {
            Executive::initialize_block(header)
        }
    }

    impl sp_api::Metadata<Block> for Runtime {
        fn metadata() -> OpaqueMetadata {
            OpaqueMetadata::new(Runtime::metadata().into())
        }

        fn metadata_at_version(version: u32) -> Option<OpaqueMetadata> {
            Runtime::metadata_at_version(version)
        }

        fn metadata_versions() -> sp_std::vec::Vec<u32> {
            Runtime::metadata_versions()
        }
    }

    impl sp_block_builder::BlockBuilder<Block> for Runtime {
        fn apply_extrinsic(extrinsic: <Block as BlockT>::Extrinsic) -> ApplyExtrinsicResult {
            Executive::apply_extrinsic(extrinsic)
        }

        fn finalize_block() -> <Block as BlockT>::Header {
            Executive::finalize_block()
        }

        fn inherent_extrinsics(data: sp_inherents::InherentData) -> Vec<<Block as BlockT>::Extrinsic> {
            data.create_extrinsics()
        }

        fn check_inherents(
            block: Block,
            data: sp_inherents::InherentData,
        ) -> sp_inherents::CheckInherentsResult {
            data.check_extrinsics(&block)
        }
    }

    impl sp_transaction_pool::runtime_api::TaggedTransactionQueue<Block> for Runtime {
        fn validate_transaction(
            source: TransactionSource,
            tx: <Block as BlockT>::Extrinsic,
            block_hash: <Block as BlockT>::Hash,
        ) -> TransactionValidity {
            Executive::validate_transaction(source, tx, block_hash)
        }
    }

    impl sp_offchain::OffchainWorkerApi<Block> for Runtime {
        fn offchain_worker(header: &<Block as BlockT>::Header) {
            Executive::offchain_worker(header)
        }
    }

    impl sp_objects::ObjectsApi<Block> for Runtime {
        fn extract_block_object_mapping(block: Block, successful_calls: Vec<Hash>) -> BlockObjectMapping {
            extract_block_object_mapping(block, successful_calls)
        }

        fn validated_object_call_hashes() -> Vec<Hash> {
            Feeds::successful_puts()
        }
    }

    impl sp_consensus_subspace::SubspaceApi<Block, FarmerPublicKey> for Runtime {
        fn slot_duration() -> SlotDuration {
            SlotDuration::from_millis(SLOT_DURATION)
        }

        fn pot_parameters() -> PotParameters {
            Subspace::pot_parameters()
        }

        fn solution_ranges() -> SolutionRanges {
            Subspace::solution_ranges()
        }

        fn submit_report_equivocation_extrinsic(
            equivocation_proof: EquivocationProof<<Block as BlockT>::Header>,
        ) -> Option<()> {
            Subspace::submit_equivocation_report(equivocation_proof)
        }

        fn submit_vote_extrinsic(
            signed_vote: SignedVote<NumberFor<Block>, <Block as BlockT>::Hash, FarmerPublicKey>,
        ) {
            let SignedVote { vote, signature } = signed_vote;
            let Vote::V0 {
                height,
                parent_hash,
                slot,
                solution,
                proof_of_time,
                future_proof_of_time,
            } = vote;

            Subspace::submit_vote(SignedVote {
                vote: Vote::V0 {
                    height,
                    parent_hash,
                    slot,
                    solution: solution.into_reward_address_format::<RewardAddress, AccountId32>(),
                    proof_of_time,
                    future_proof_of_time,
                },
                signature,
            })
        }

        fn is_in_block_list(farmer_public_key: &FarmerPublicKey) -> bool {
            // TODO: Either check tx pool too for pending equivocations or replace equivocation
            //  mechanism with an alternative one, so that blocking happens faster
            Subspace::is_in_block_list(farmer_public_key)
        }

        fn history_size() -> HistorySize {
            <pallet_subspace::Pallet<Runtime>>::history_size()
        }

        fn max_pieces_in_sector() -> u16 {
            MAX_PIECES_IN_SECTOR
        }

        fn segment_commitment(segment_index: SegmentIndex) -> Option<SegmentCommitment> {
            Subspace::segment_commitment(segment_index)
        }

        fn extract_segment_headers(ext: &<Block as BlockT>::Extrinsic) -> Option<Vec<SegmentHeader >> {
            extract_segment_headers(ext)
        }

        fn is_inherent(ext: &<Block as BlockT>::Extrinsic) -> bool {
            match &ext.function {
                RuntimeCall::Subspace(call) => Subspace::is_inherent(call),
                RuntimeCall::Timestamp(call) => Timestamp::is_inherent(call),
                _ => false,
            }
        }

        fn root_plot_public_key() -> Option<FarmerPublicKey> {
            Subspace::root_plot_public_key()
        }

        fn should_adjust_solution_range() -> bool {
            Subspace::should_adjust_solution_range()
        }

        fn chain_constants() -> ChainConstants {
            Subspace::chain_constants()
        }
    }

    impl sp_domains::transaction::PreValidationObjectApi<Block, DomainNumber, DomainHash, > for Runtime {
        fn extract_pre_validation_object(
            extrinsic: <Block as BlockT>::Extrinsic,
        ) -> sp_domains::transaction::PreValidationObject<Block, DomainNumber, DomainHash> {
            crate::domains::extract_pre_validation_object(extrinsic)
        }
    }

    impl sp_domains::DomainsApi<Block, DomainNumber, DomainHash> for Runtime {
        fn submit_bundle_unsigned(
            opaque_bundle: sp_domains::OpaqueBundle<NumberFor<Block>, <Block as BlockT>::Hash, DomainNumber, DomainHash, Balance>,
        ) {
            Domains::submit_bundle_unsigned(opaque_bundle)
        }

        fn extract_successful_bundles(
            domain_id: DomainId,
            extrinsics: Vec<<Block as BlockT>::Extrinsic>,
        ) -> sp_domains::OpaqueBundles<Block, DomainNumber, DomainHash, Balance> {
            crate::domains::extract_successful_bundles(domain_id, extrinsics)
        }

        fn extrinsics_shuffling_seed() -> Randomness {
            Randomness::from(Domains::extrinsics_shuffling_seed().to_fixed_bytes())
        }

        fn domain_runtime_code(domain_id: DomainId) -> Option<Vec<u8>> {
            Domains::domain_runtime_code(domain_id)
        }

        fn runtime_id(domain_id: DomainId) -> Option<sp_domains::RuntimeId> {
            Domains::runtime_id(domain_id)
        }

        fn domain_instance_data(domain_id: DomainId) -> Option<(DomainInstanceData, NumberFor<Block>)> {
            Domains::domain_instance_data(domain_id)
        }

        fn timestamp() -> Moment{
            Timestamp::now()
        }

        fn domain_tx_range(domain_id: DomainId) -> U256 {
            Domains::domain_tx_range(domain_id)
        }

        fn genesis_state_root(domain_id: DomainId) -> Option<H256> {
            Domains::genesis_state_root(domain_id)
        }

        fn head_receipt_number(domain_id: DomainId) -> NumberFor<Block> {
            Domains::head_receipt_number(domain_id)
        }

        fn oldest_receipt_number(domain_id: DomainId) -> NumberFor<Block> {
            Domains::oldest_receipt_number(domain_id)
        }

        fn block_tree_pruning_depth() -> NumberFor<Block> {
            Domains::block_tree_pruning_depth()
        }

        fn domain_block_limit(domain_id: DomainId) -> Option<sp_domains::DomainBlockLimit> {
            Domains::domain_block_limit(domain_id)
        }

        fn non_empty_er_exists(domain_id: DomainId) -> bool {
            Domains::non_empty_er_exists(domain_id)
        }

        fn domain_best_number(domain_id: DomainId) -> Option<DomainNumber> {
            Domains::domain_best_number(domain_id)
        }

        fn domain_state_root(domain_id: DomainId, number: DomainNumber, hash: DomainHash) -> Option<DomainHash>{
            Domains::domain_state_root(domain_id, number, hash)
        }

        fn block_randomness_storage_key() -> Vec<u8> {
            pallet_subspace::pallet::BlockRandomness::<Runtime>::storage_value_final_key().to_vec()
        }

        fn timestamp_storage_key() -> Vec<u8> {
            pallet_timestamp::pallet::Now::<Runtime>::storage_value_final_key().to_vec()
        }
    }

    impl sp_domains::BundleProducerElectionApi<Block, Balance> for Runtime {
        fn bundle_producer_election_params(domain_id: DomainId) -> Option<BundleProducerElectionParams<Balance>> {
            Domains::bundle_producer_election_params(domain_id)
        }

        fn operator(operator_id: OperatorId) -> Option<(OperatorPublicKey, Balance)> {
            Domains::operator(operator_id)
        }
    }

    impl sp_session::SessionKeys<Block> for Runtime {
        fn generate_session_keys(seed: Option<Vec<u8>>) -> Vec<u8> {
            SessionKeys::generate(seed)
        }

        fn decode_session_keys(
            encoded: Vec<u8>,
        ) -> Option<Vec<(Vec<u8>, KeyTypeId)>> {
            SessionKeys::decode_into_raw_public_keys(&encoded)
        }
    }

    impl frame_system_rpc_runtime_api::AccountNonceApi<Block, AccountId, Nonce> for Runtime {
        fn account_nonce(account: AccountId) -> Nonce {
            System::account_nonce(account)
        }
    }

    impl pallet_transaction_payment_rpc_runtime_api::TransactionPaymentApi<Block, Balance> for Runtime {
        fn query_info(
            uxt: <Block as BlockT>::Extrinsic,
            len: u32,
        ) -> pallet_transaction_payment_rpc_runtime_api::RuntimeDispatchInfo<Balance> {
            TransactionPayment::query_info(uxt, len)
        }
        fn query_fee_details(
            uxt: <Block as BlockT>::Extrinsic,
            len: u32,
        ) -> pallet_transaction_payment::FeeDetails<Balance> {
            TransactionPayment::query_fee_details(uxt, len)
        }
        fn query_weight_to_fee(weight: Weight) -> Balance {
            TransactionPayment::weight_to_fee(weight)
        }
        fn query_length_to_fee(length: u32) -> Balance {
            TransactionPayment::length_to_fee(length)
        }
    }

    impl sp_messenger::MessengerApi<Block, BlockNumber> for Runtime {
        fn extract_xdm_proof_state_roots(
            extrinsic: Vec<u8>,
        ) -> Option<ExtractedStateRootsFromProof<BlockNumber, <Block as BlockT>::Hash, <Block as BlockT>::Hash>> {
            extract_xdm_proof_state_roots(extrinsic)
        }

        fn is_domain_info_confirmed(
            domain_id: DomainId,
            domain_block_info: BlockInfo<BlockNumber, <Block as BlockT>::Hash>,
            domain_state_root: <Block as BlockT>::Hash,
        ) -> bool{
            Messenger::is_domain_info_confirmed(domain_id, domain_block_info, domain_state_root)
        }
    }

    impl sp_messenger::RelayerApi<Block, BlockNumber> for Runtime {
        fn chain_id() -> ChainId {
            SelfChainId::get()
        }

        fn relay_confirmation_depth() -> BlockNumber {
            RelayConfirmationDepth::get()
        }

        fn block_messages() -> BlockMessagesWithStorageKey {
            Messenger::get_block_messages()
        }

        fn outbox_message_unsigned(msg: CrossDomainMessage<BlockNumber, <Block as BlockT>::Hash, <Block as BlockT>::Hash>) -> Option<<Block as BlockT>::Extrinsic> {
            Messenger::outbox_message_unsigned(msg)
        }

        fn inbox_response_message_unsigned(msg: CrossDomainMessage<BlockNumber, <Block as BlockT>::Hash, <Block as BlockT>::Hash>) -> Option<<Block as BlockT>::Extrinsic> {
            Messenger::inbox_response_message_unsigned(msg)
        }

        fn should_relay_outbox_message(dst_chain_id: ChainId, msg_id: MessageId) -> bool {
            Messenger::should_relay_outbox_message(dst_chain_id, msg_id)
        }

        fn should_relay_inbox_message_response(dst_chain_id: ChainId, msg_id: MessageId) -> bool {
            Messenger::should_relay_inbox_message_response(dst_chain_id, msg_id)
        }
    }

    #[cfg(feature = "runtime-benchmarks")]
    impl frame_benchmarking::Benchmark<Block> for Runtime {
        fn benchmark_metadata(extra: bool) -> (
            Vec<frame_benchmarking::BenchmarkList>,
            Vec<frame_support::traits::StorageInfo>,
        ) {
            use frame_benchmarking::{baseline, Benchmarking, BenchmarkList};
            use frame_support::traits::StorageInfoTrait;
            use frame_system_benchmarking::Pallet as SystemBench;
            use baseline::Pallet as BaselineBench;

            let mut list = Vec::<BenchmarkList>::new();
            list_benchmarks!(list, extra);

            let storage_info = AllPalletsWithSystem::storage_info();

            (list, storage_info)
        }

        fn dispatch_benchmark(
            config: frame_benchmarking::BenchmarkConfig
        ) -> Result<Vec<frame_benchmarking::BenchmarkBatch>, sp_runtime::RuntimeString> {
            use frame_benchmarking::{baseline, Benchmarking, BenchmarkBatch};
            use sp_core::storage::TrackedStorageKey;

            use frame_system_benchmarking::Pallet as SystemBench;
            use baseline::Pallet as BaselineBench;

            impl frame_system_benchmarking::Config for Runtime {}
            impl baseline::Config for Runtime {}

            use frame_support::traits::WhitelistedStorageKeys;
            let whitelist: Vec<TrackedStorageKey> = AllPalletsWithSystem::whitelisted_storage_keys();

            let mut batches = Vec::<BenchmarkBatch>::new();
            let params = (&config, &whitelist);
            add_benchmarks!(params, batches);

            Ok(batches)
        }
    }
}<|MERGE_RESOLUTION|>--- conflicted
+++ resolved
@@ -872,392 +872,6 @@
     );
 }
 
-<<<<<<< HEAD
-#[cfg(not(feature = "pot"))]
-impl_runtime_apis! {
-    impl sp_api::Core<Block> for Runtime {
-        fn version() -> RuntimeVersion {
-            VERSION
-        }
-
-        fn execute_block(block: Block) {
-            Executive::execute_block(block);
-        }
-
-        fn initialize_block(header: &<Block as BlockT>::Header) {
-            Executive::initialize_block(header)
-        }
-    }
-
-    impl sp_api::Metadata<Block> for Runtime {
-        fn metadata() -> OpaqueMetadata {
-            OpaqueMetadata::new(Runtime::metadata().into())
-        }
-
-        fn metadata_at_version(version: u32) -> Option<OpaqueMetadata> {
-            Runtime::metadata_at_version(version)
-        }
-
-        fn metadata_versions() -> sp_std::vec::Vec<u32> {
-            Runtime::metadata_versions()
-        }
-    }
-
-    impl sp_block_builder::BlockBuilder<Block> for Runtime {
-        fn apply_extrinsic(extrinsic: <Block as BlockT>::Extrinsic) -> ApplyExtrinsicResult {
-            Executive::apply_extrinsic(extrinsic)
-        }
-
-        fn finalize_block() -> <Block as BlockT>::Header {
-            Executive::finalize_block()
-        }
-
-        fn inherent_extrinsics(data: sp_inherents::InherentData) -> Vec<<Block as BlockT>::Extrinsic> {
-            data.create_extrinsics()
-        }
-
-        fn check_inherents(
-            block: Block,
-            data: sp_inherents::InherentData,
-        ) -> sp_inherents::CheckInherentsResult {
-            data.check_extrinsics(&block)
-        }
-    }
-
-    impl sp_transaction_pool::runtime_api::TaggedTransactionQueue<Block> for Runtime {
-        fn validate_transaction(
-            source: TransactionSource,
-            tx: <Block as BlockT>::Extrinsic,
-            block_hash: <Block as BlockT>::Hash,
-        ) -> TransactionValidity {
-            Executive::validate_transaction(source, tx, block_hash)
-        }
-    }
-
-    impl sp_offchain::OffchainWorkerApi<Block> for Runtime {
-        fn offchain_worker(header: &<Block as BlockT>::Header) {
-            Executive::offchain_worker(header)
-        }
-    }
-
-    impl sp_objects::ObjectsApi<Block> for Runtime {
-        fn extract_block_object_mapping(block: Block, successful_calls: Vec<Hash>) -> BlockObjectMapping {
-            extract_block_object_mapping(block, successful_calls)
-        }
-
-        fn validated_object_call_hashes() -> Vec<Hash> {
-            Feeds::successful_puts()
-        }
-    }
-
-    impl sp_consensus_subspace::SubspaceApi<Block, FarmerPublicKey> for Runtime {
-        fn history_size() -> HistorySize {
-            <pallet_subspace::Pallet<Runtime>>::history_size()
-        }
-
-        fn max_pieces_in_sector() -> u16 {
-            MAX_PIECES_IN_SECTOR
-        }
-
-        fn slot_duration() -> SlotDuration {
-            SlotDuration::from_millis(SLOT_DURATION)
-        }
-
-        fn global_randomnesses() -> GlobalRandomnesses {
-            Subspace::global_randomnesses()
-        }
-
-        fn solution_ranges() -> SolutionRanges {
-            Subspace::solution_ranges()
-        }
-
-        fn submit_report_equivocation_extrinsic(
-            equivocation_proof: EquivocationProof<<Block as BlockT>::Header>,
-        ) -> Option<()> {
-            Subspace::submit_equivocation_report(equivocation_proof)
-        }
-
-        fn submit_vote_extrinsic(
-            signed_vote: SignedVote<NumberFor<Block>, <Block as BlockT>::Hash, FarmerPublicKey>,
-        ) {
-            let SignedVote { vote, signature } = signed_vote;
-            let Vote::V0 {
-                height,
-                parent_hash,
-                slot,
-                solution,
-            } = vote;
-
-            Subspace::submit_vote(SignedVote {
-                vote: Vote::V0 {
-                    height,
-                    parent_hash,
-                    slot,
-                    solution: solution.into_reward_address_format::<RewardAddress, AccountId32>(),
-                },
-                signature,
-            })
-        }
-
-        fn is_in_block_list(farmer_public_key: &FarmerPublicKey) -> bool {
-            // TODO: Either check tx pool too for pending equivocations or replace equivocation
-            //  mechanism with an alternative one, so that blocking happens faster
-            Subspace::is_in_block_list(farmer_public_key)
-        }
-
-        fn segment_commitment(segment_index: SegmentIndex) -> Option<SegmentCommitment> {
-            Subspace::segment_commitment(segment_index)
-        }
-
-        fn extract_segment_headers(ext: &<Block as BlockT>::Extrinsic) -> Option<Vec<SegmentHeader >> {
-            extract_segment_headers(ext)
-        }
-
-        fn is_inherent(ext: &<Block as BlockT>::Extrinsic) -> bool {
-            match &ext.function {
-                RuntimeCall::Subspace(call) => Subspace::is_inherent(call),
-                RuntimeCall::Timestamp(call) => Timestamp::is_inherent(call),
-                _ => false,
-            }
-        }
-
-        fn root_plot_public_key() -> Option<FarmerPublicKey> {
-            Subspace::root_plot_public_key()
-        }
-
-        fn should_adjust_solution_range() -> bool {
-            Subspace::should_adjust_solution_range()
-        }
-
-        fn chain_constants() -> ChainConstants {
-            Subspace::chain_constants()
-        }
-    }
-
-    impl sp_domains::transaction::PreValidationObjectApi<Block, DomainNumber, DomainHash, > for Runtime {
-        fn extract_pre_validation_object(
-            extrinsic: <Block as BlockT>::Extrinsic,
-        ) -> sp_domains::transaction::PreValidationObject<Block, DomainNumber, DomainHash> {
-            crate::domains::extract_pre_validation_object(extrinsic)
-        }
-    }
-
-    impl sp_domains::DomainsApi<Block, DomainNumber, DomainHash> for Runtime {
-        fn submit_bundle_unsigned(
-            opaque_bundle: sp_domains::OpaqueBundle<NumberFor<Block>, <Block as BlockT>::Hash, DomainNumber, DomainHash, Balance>,
-        ) {
-            Domains::submit_bundle_unsigned(opaque_bundle)
-        }
-
-        fn extract_successful_bundles(
-            domain_id: DomainId,
-            extrinsics: Vec<<Block as BlockT>::Extrinsic>,
-        ) -> sp_domains::OpaqueBundles<Block, DomainNumber, DomainHash, Balance> {
-            crate::domains::extract_successful_bundles(domain_id, extrinsics)
-        }
-
-        fn extrinsics_shuffling_seed() -> Randomness {
-            Randomness::from(Domains::extrinsics_shuffling_seed().to_fixed_bytes())
-        }
-
-        fn domain_runtime_code(domain_id: DomainId) -> Option<Vec<u8>> {
-            Domains::domain_runtime_code(domain_id)
-        }
-
-        fn runtime_id(domain_id: DomainId) -> Option<sp_domains::RuntimeId> {
-            Domains::runtime_id(domain_id)
-        }
-
-        fn domain_instance_data(domain_id: DomainId) -> Option<(DomainInstanceData, NumberFor<Block>)> {
-            Domains::domain_instance_data(domain_id)
-        }
-
-        fn timestamp() -> Moment{
-            Timestamp::now()
-        }
-
-        fn domain_tx_range(domain_id: DomainId) -> U256 {
-            Domains::domain_tx_range(domain_id)
-        }
-
-        fn genesis_state_root(domain_id: DomainId) -> Option<H256> {
-            Domains::genesis_state_root(domain_id)
-        }
-
-        fn head_receipt_number(domain_id: DomainId) -> NumberFor<Block> {
-            Domains::head_receipt_number(domain_id)
-        }
-
-        fn oldest_receipt_number(domain_id: DomainId) -> NumberFor<Block> {
-            Domains::oldest_receipt_number(domain_id)
-        }
-
-        fn block_tree_pruning_depth() -> NumberFor<Block> {
-            Domains::block_tree_pruning_depth()
-        }
-
-        fn domain_block_limit(domain_id: DomainId) -> Option<sp_domains::DomainBlockLimit> {
-            Domains::domain_block_limit(domain_id)
-        }
-
-        fn non_empty_er_exists(domain_id: DomainId) -> bool {
-            Domains::non_empty_er_exists(domain_id)
-        }
-
-        fn domain_best_number(domain_id: DomainId) -> Option<DomainNumber> {
-            Domains::domain_best_number(domain_id)
-        }
-
-        fn domain_state_root(domain_id: DomainId, number: DomainNumber, hash: DomainHash) -> Option<DomainHash>{
-            Domains::domain_state_root(domain_id, number, hash)
-        }
-    }
-
-    impl sp_domains::BundleProducerElectionApi<Block, Balance> for Runtime {
-        fn bundle_producer_election_params(domain_id: DomainId) -> Option<BundleProducerElectionParams<Balance>> {
-            Domains::bundle_producer_election_params(domain_id)
-        }
-
-        fn operator(operator_id: OperatorId) -> Option<(OperatorPublicKey, Balance)> {
-            Domains::operator(operator_id)
-        }
-    }
-
-    impl sp_domains::fraud_proof::ExecutionReceiptApi<Block, DomainNumber, DomainHash> for Runtime {
-        fn get_execution_receipt_by_hash(hash: ReceiptHash) -> Option<ExecutionReceipt<NumberFor<Block>, <Block as BlockT>::Hash, DomainNumber, DomainHash, Balance>> {
-            Domains::execution_receipt_by_hash(hash)
-        }
-    }
-
-    impl sp_session::SessionKeys<Block> for Runtime {
-        fn generate_session_keys(seed: Option<Vec<u8>>) -> Vec<u8> {
-            SessionKeys::generate(seed)
-        }
-
-        fn decode_session_keys(
-            encoded: Vec<u8>,
-        ) -> Option<Vec<(Vec<u8>, KeyTypeId)>> {
-            SessionKeys::decode_into_raw_public_keys(&encoded)
-        }
-    }
-
-    impl frame_system_rpc_runtime_api::AccountNonceApi<Block, AccountId, Nonce> for Runtime {
-        fn account_nonce(account: AccountId) -> Nonce {
-            System::account_nonce(account)
-        }
-    }
-
-    impl pallet_transaction_payment_rpc_runtime_api::TransactionPaymentApi<Block, Balance> for Runtime {
-        fn query_info(
-            uxt: <Block as BlockT>::Extrinsic,
-            len: u32,
-        ) -> pallet_transaction_payment_rpc_runtime_api::RuntimeDispatchInfo<Balance> {
-            TransactionPayment::query_info(uxt, len)
-        }
-        fn query_fee_details(
-            uxt: <Block as BlockT>::Extrinsic,
-            len: u32,
-        ) -> pallet_transaction_payment::FeeDetails<Balance> {
-            TransactionPayment::query_fee_details(uxt, len)
-        }
-        fn query_weight_to_fee(weight: Weight) -> Balance {
-            TransactionPayment::weight_to_fee(weight)
-        }
-        fn query_length_to_fee(length: u32) -> Balance {
-            TransactionPayment::length_to_fee(length)
-        }
-    }
-
-    impl sp_messenger::MessengerApi<Block, BlockNumber> for Runtime {
-        fn extract_xdm_proof_state_roots(
-            extrinsic: Vec<u8>,
-        ) -> Option<ExtractedStateRootsFromProof<BlockNumber, <Block as BlockT>::Hash, <Block as BlockT>::Hash>> {
-            extract_xdm_proof_state_roots(extrinsic)
-        }
-
-        fn is_domain_info_confirmed(
-            domain_id: DomainId,
-            domain_block_info: BlockInfo<BlockNumber, <Block as BlockT>::Hash>,
-            domain_state_root: <Block as BlockT>::Hash,
-        ) -> bool{
-            Messenger::is_domain_info_confirmed(domain_id, domain_block_info, domain_state_root)
-        }
-    }
-
-    impl sp_messenger::RelayerApi<Block, BlockNumber> for Runtime {
-        fn chain_id() -> ChainId {
-            SelfChainId::get()
-        }
-
-        fn relay_confirmation_depth() -> BlockNumber {
-            RelayConfirmationDepth::get()
-        }
-
-        fn block_messages() -> BlockMessagesWithStorageKey {
-            Messenger::get_block_messages()
-        }
-
-        fn outbox_message_unsigned(msg: CrossDomainMessage<BlockNumber, <Block as BlockT>::Hash, <Block as BlockT>::Hash>) -> Option<<Block as BlockT>::Extrinsic> {
-            Messenger::outbox_message_unsigned(msg)
-        }
-
-        fn inbox_response_message_unsigned(msg: CrossDomainMessage<BlockNumber, <Block as BlockT>::Hash, <Block as BlockT>::Hash>) -> Option<<Block as BlockT>::Extrinsic> {
-            Messenger::inbox_response_message_unsigned(msg)
-        }
-
-        fn should_relay_outbox_message(dst_chain_id: ChainId, msg_id: MessageId) -> bool {
-            Messenger::should_relay_outbox_message(dst_chain_id, msg_id)
-        }
-
-        fn should_relay_inbox_message_response(dst_chain_id: ChainId, msg_id: MessageId) -> bool {
-            Messenger::should_relay_inbox_message_response(dst_chain_id, msg_id)
-        }
-    }
-
-    #[cfg(feature = "runtime-benchmarks")]
-    impl frame_benchmarking::Benchmark<Block> for Runtime {
-        fn benchmark_metadata(extra: bool) -> (
-            Vec<frame_benchmarking::BenchmarkList>,
-            Vec<frame_support::traits::StorageInfo>,
-        ) {
-            use frame_benchmarking::{baseline, Benchmarking, BenchmarkList};
-            use frame_support::traits::StorageInfoTrait;
-            use frame_system_benchmarking::Pallet as SystemBench;
-            use baseline::Pallet as BaselineBench;
-
-            let mut list = Vec::<BenchmarkList>::new();
-            list_benchmarks!(list, extra);
-
-            let storage_info = AllPalletsWithSystem::storage_info();
-
-            (list, storage_info)
-        }
-
-        fn dispatch_benchmark(
-            config: frame_benchmarking::BenchmarkConfig
-        ) -> Result<Vec<frame_benchmarking::BenchmarkBatch>, sp_runtime::RuntimeString> {
-            use frame_benchmarking::{baseline, Benchmarking, BenchmarkBatch, TrackedStorageKey};
-
-            use frame_system_benchmarking::Pallet as SystemBench;
-            use baseline::Pallet as BaselineBench;
-
-            impl frame_system_benchmarking::Config for Runtime {}
-            impl baseline::Config for Runtime {}
-
-            use frame_support::traits::WhitelistedStorageKeys;
-            let whitelist: Vec<TrackedStorageKey> = AllPalletsWithSystem::whitelisted_storage_keys();
-
-            let mut batches = Vec::<BenchmarkBatch>::new();
-            let params = (&config, &whitelist);
-            add_benchmarks!(params, batches);
-
-            Ok(batches)
-        }
-    }
-}
-#[cfg(feature = "pot")]
-=======
->>>>>>> 606d2592
 impl_runtime_apis! {
     impl sp_api::Core<Block> for Runtime {
         fn version() -> RuntimeVersion {
@@ -1519,6 +1133,12 @@
         }
     }
 
+    impl sp_domains::fraud_proof::ExecutionReceiptApi<Block, DomainNumber, DomainHash> for Runtime {
+        fn get_execution_receipt_by_hash(hash: ReceiptHash) -> Option<ExecutionReceipt<NumberFor<Block>, <Block as BlockT>::Hash, DomainNumber, DomainHash, Balance>> {
+            Domains::execution_receipt_by_hash(hash)
+        }
+    }
+
     impl sp_session::SessionKeys<Block> for Runtime {
         fn generate_session_keys(seed: Option<Vec<u8>>) -> Vec<u8> {
             SessionKeys::generate(seed)
