--- conflicted
+++ resolved
@@ -13,31 +13,13 @@
 
 [dependencies]
 blake2 = { version = "0.10.6", default-features = false }
-<<<<<<< HEAD
-frame-support = { version = "4.0.0-dev", default-features = false, git = "https://github.com/subspace/substrate", rev = "48c5ebae44b90d45863195b91e0e489eca670898" }
-=======
 frame-support = { version = "4.0.0-dev", default-features = false, git = "https://github.com/subspace/polkadot-sdk", rev = "20be5f33a3d2b3f4b31a894f9829184b29fba3ef" }
->>>>>>> e30137e9
 hash-db = { version = "0.16.0", default-features = false }
 hexlit = "0.5.5"
 parity-scale-codec = { version = "3.6.5", default-features = false, features = ["derive"] }
 rs_merkle = { version = "1.4.1", default-features = false }
 scale-info = { version = "2.7.0", default-features = false, features = ["derive"] }
 serde = { version = "1.0.183", default-features = false, features = ["alloc", "derive"] }
-<<<<<<< HEAD
-sp-api = { version = "4.0.0-dev", default-features = false, git = "https://github.com/subspace/substrate", rev = "48c5ebae44b90d45863195b91e0e489eca670898" }
-sp-application-crypto = { version = "23.0.0", default-features = false, git = "https://github.com/subspace/substrate", rev = "48c5ebae44b90d45863195b91e0e489eca670898" }
-sp-blockchain = { version = "4.0.0-dev", git = "https://github.com/subspace/substrate", rev = "48c5ebae44b90d45863195b91e0e489eca670898", optional = true }
-sp-consensus-slots = { version = "0.10.0-dev", default-features = false, git = "https://github.com/subspace/substrate", rev = "48c5ebae44b90d45863195b91e0e489eca670898" }
-sp-core = { version = "21.0.0", default-features = false, git = "https://github.com/subspace/substrate", rev = "48c5ebae44b90d45863195b91e0e489eca670898" }
-sp-externalities = { version = "0.19.0", default-features = false, git = "https://github.com/subspace/substrate", rev = "48c5ebae44b90d45863195b91e0e489eca670898" }
-sp-keystore = { version = "0.27.0", git = "https://github.com/subspace/substrate", rev = "48c5ebae44b90d45863195b91e0e489eca670898", optional = true }
-sp-runtime = { version = "24.0.0", default-features = false, git = "https://github.com/subspace/substrate", rev = "48c5ebae44b90d45863195b91e0e489eca670898" }
-sp-state-machine = { version = "0.28.0", default-features = false, git = "https://github.com/subspace/substrate", rev = "48c5ebae44b90d45863195b91e0e489eca670898" }
-sp-std = { version = "8.0.0", default-features = false, git = "https://github.com/subspace/substrate", rev = "48c5ebae44b90d45863195b91e0e489eca670898" }
-sp-trie = { version = "22.0.0", default-features = false, git = "https://github.com/subspace/substrate", rev = "48c5ebae44b90d45863195b91e0e489eca670898" }
-sp-weights = { version = "20.0.0", default-features = false, git = "https://github.com/subspace/substrate", rev = "48c5ebae44b90d45863195b91e0e489eca670898" }
-=======
 sp-api = { version = "4.0.0-dev", default-features = false, git = "https://github.com/subspace/polkadot-sdk", rev = "20be5f33a3d2b3f4b31a894f9829184b29fba3ef" }
 sp-application-crypto = { version = "23.0.0", default-features = false, git = "https://github.com/subspace/polkadot-sdk", rev = "20be5f33a3d2b3f4b31a894f9829184b29fba3ef" }
 sp-blockchain = { version = "4.0.0-dev", git = "https://github.com/subspace/polkadot-sdk", rev = "20be5f33a3d2b3f4b31a894f9829184b29fba3ef", optional = true }
@@ -46,12 +28,10 @@
 sp-externalities = { version = "0.19.0", default-features = false, git = "https://github.com/subspace/polkadot-sdk", rev = "20be5f33a3d2b3f4b31a894f9829184b29fba3ef" }
 sp-keystore = { version = "0.27.0", git = "https://github.com/subspace/polkadot-sdk", rev = "20be5f33a3d2b3f4b31a894f9829184b29fba3ef", optional = true }
 sp-runtime = { version = "24.0.0", default-features = false, git = "https://github.com/subspace/polkadot-sdk", rev = "20be5f33a3d2b3f4b31a894f9829184b29fba3ef" }
-sp-runtime-interface = { version = "17.0.0", default-features = false, git = "https://github.com/subspace/polkadot-sdk", rev = "20be5f33a3d2b3f4b31a894f9829184b29fba3ef" }
 sp-state-machine = { version = "0.28.0", default-features = false, git = "https://github.com/subspace/polkadot-sdk", rev = "20be5f33a3d2b3f4b31a894f9829184b29fba3ef" }
 sp-std = { version = "8.0.0", default-features = false, git = "https://github.com/subspace/polkadot-sdk", rev = "20be5f33a3d2b3f4b31a894f9829184b29fba3ef" }
 sp-trie = { version = "22.0.0", default-features = false, git = "https://github.com/subspace/polkadot-sdk", rev = "20be5f33a3d2b3f4b31a894f9829184b29fba3ef" }
 sp-weights = { version = "20.0.0", default-features = false, git = "https://github.com/subspace/polkadot-sdk", rev = "20be5f33a3d2b3f4b31a894f9829184b29fba3ef" }
->>>>>>> e30137e9
 subspace-core-primitives = { version = "0.1.0", default-features = false, path = "../subspace-core-primitives" }
 subspace-runtime-primitives = { version = "0.1.0", default-features = false, path = "../subspace-runtime-primitives" }
 thiserror = { version = "1.0.48", optional = true }
